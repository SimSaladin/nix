{
  # Core dependencies
  pkgs,
  lib,
  dockerTools,
  runCommand,
  buildPackages,
  # Image configuration
  name ? "nix",
  tag ? "latest",
  bundleNixpkgs ? true,
  channelName ? "nixpkgs",
  channelURL ? "https://nixos.org/channels/nixpkgs-unstable",
  extraPkgs ? [ ],
  maxLayers ? 70,
  nixConf ? { },
  flake-registry ? null,
  uid ? 0,
  gid ? 0,
  uname ? "root",
  gname ? "root",
  Labels ? {
    "org.opencontainers.image.title" = "Nix";
    "org.opencontainers.image.source" = "https://github.com/NixOS/nix";
    "org.opencontainers.image.vendor" = "Nix project";
    "org.opencontainers.image.version" = nix.version;
    "org.opencontainers.image.description" = "Nix container image";
  },
  Cmd ? [ (lib.getExe bashInteractive) ],
  # Default Packages
  nix,
  bashInteractive,
  coreutils-full,
  gnutar,
  gzip,
  gnugrep,
  which,
  curl,
  less,
  wget,
  man,
  cacert,
  findutils,
  iana-etc,
  gitMinimal,
  openssh,
  # Other dependencies
  shadow,
}:
let
  defaultPkgs = [
    nix
    bashInteractive
    coreutils-full
    gnutar
    gzip
    gnugrep
    which
    curl
    less
    wget
    man
    cacert.out
    findutils
    iana-etc
    gitMinimal
    openssh
  ] ++ extraPkgs;

  users =
    {

      root = {
        uid = 0;
        shell = lib.getExe bashInteractive;
        home = "/root";
        gid = 0;
        groups = [ "root" ];
        description = "System administrator";
      };

      nobody = {
        uid = 65534;
        shell = lib.getExe' shadow "nologin";
        home = "/var/empty";
        gid = 65534;
        groups = [ "nobody" ];
        description = "Unprivileged account (don't use!)";
      };

    }
    // lib.optionalAttrs (uid != 0) {
      "${uname}" = {
        uid = uid;
        shell = lib.getExe bashInteractive;
        home = "/home/${uname}";
        gid = gid;
        groups = [ "${gname}" ];
        description = "Nix user";
      };
    }
    // lib.listToAttrs (
      map (n: {
        name = "nixbld${toString n}";
        value = {
          uid = 30000 + n;
          gid = 30000;
          groups = [ "nixbld" ];
          description = "Nix build user ${toString n}";
        };
      }) (lib.lists.range 1 32)
    );

  groups =
    {
      root.gid = 0;
      nixbld.gid = 30000;
      nobody.gid = 65534;
    }
    // lib.optionalAttrs (gid != 0) {
      "${gname}".gid = gid;
    };

  userToPasswd = (
    k:
    {
      uid,
      gid ? 65534,
      home ? "/var/empty",
      description ? "",
      shell ? "/bin/false",
      groups ? [ ],
    }:
    "${k}:x:${toString uid}:${toString gid}:${description}:${home}:${shell}"
  );
  passwdContents = (lib.concatStringsSep "\n" (lib.attrValues (lib.mapAttrs userToPasswd users)));

  userToShadow = k: { ... }: "${k}:!:1::::::";
  shadowContents = (lib.concatStringsSep "\n" (lib.attrValues (lib.mapAttrs userToShadow users)));

  # Map groups to members
  # {
  #   group = [ "user1" "user2" ];
  # }
  groupMemberMap = (
    let
      # Create a flat list of user/group mappings
      mappings = (
        builtins.foldl' (
          acc: user:
          let
            groups = users.${user}.groups or [ ];
          in
          acc
          ++ map (group: {
            inherit user group;
          }) groups
        ) [ ] (lib.attrNames users)
      );
    in
    (builtins.foldl' (
      acc: v:
      acc
      // {
        ${v.group} = acc.${v.group} or [ ] ++ [ v.user ];
      }
    ) { } mappings)
  );

  groupToGroup =
    k:
    { gid }:
    let
      members = groupMemberMap.${k} or [ ];
    in
    "${k}:x:${toString gid}:${lib.concatStringsSep "," members}";
  groupContents = (lib.concatStringsSep "\n" (lib.attrValues (lib.mapAttrs groupToGroup groups)));

  nixConfContents =
    pkgs.dockerTools.nixConf
    {
      build-users-group = "nixbld";
    };

  userHome = if uid == 0 then "/root" else "/home/${uname}";

  baseSystem =
    let
      nixpkgs = pkgs.path;
      channel = runCommand "channel-nixos" { inherit bundleNixpkgs; } ''
        mkdir $out
        if [ "$bundleNixpkgs" ]; then
          ln -s ${
            builtins.path {
              path = nixpkgs;
              name = "source";
            }
          } $out/nixpkgs
          echo "[]" > $out/manifest.nix
        fi
      '';
<<<<<<< HEAD
      # doc/manual/source/command-ref/files/manifest.nix.md
      manifest = pkgs.buildPackages.runCommand "manifest.nix" { } ''
=======
      rootEnv = buildPackages.buildEnv {
        name = "root-profile-env";
        paths = defaultPkgs;
      };
      manifest = buildPackages.runCommand "manifest.nix" { } ''
>>>>>>> acfdacc9
        cat > $out <<EOF
        [
        ${lib.concatStringsSep "\n" (
          builtins.map (
            drv:
            let
              outputs = drv.outputsToInstall or [ "out" ];
            in
            ''
              {
                ${lib.concatStringsSep "\n" (
                  builtins.map (output: ''
                    ${output} = { outPath = "${lib.getOutput output drv}"; };
                  '') outputs
                )}
                outputs = [ ${lib.concatStringsSep " " (builtins.map (x: "\"${x}\"") outputs)} ];
                name = "${drv.name}";
                outPath = "${drv}";
                system = "${drv.system}";
                type = "derivation";
                meta = { };
              }
            ''
          ) defaultPkgs
        )}
        ]
        EOF
      '';
<<<<<<< HEAD
      profile = pkgs.buildPackages.buildEnv {
        name = "root-profile-env";
        paths = defaultPkgs;

        postBuild = ''
          mv $out/manifest $out/manifest.nix
        '';
        inherit manifest;
      };
=======
      profile = buildPackages.runCommand "user-environment" { } ''
        mkdir $out
        cp -a ${rootEnv}/* $out/
        ln -s ${manifest} $out/manifest.nix
      '';
>>>>>>> acfdacc9
      flake-registry-path =
        if (flake-registry == null) then
          null
        else if (builtins.readFileType (toString flake-registry)) == "directory" then
          "${flake-registry}/flake-registry.json"
        else
          flake-registry;
    in
    runCommand "base-system"
      {
        inherit
          passwdContents
          groupContents
          shadowContents
          nixConfContents
          ;
        passAsFile = [
          "passwdContents"
          "groupContents"
          "shadowContents"
          "nixConfContents"
        ];
        allowSubstitutes = false;
        preferLocalBuild = true;
      }
      (
        ''
          env
          set -x
          mkdir -p $out/etc

          # may get replaced by pkgs.dockerTools.caCertificates
          mkdir -p $out/etc/ssl/certs
          ln -s /nix/var/nix/profiles/default/etc/ssl/certs/ca-bundle.crt $out/etc/ssl/certs

          cat $passwdContentsPath > $out/etc/passwd
          echo "" >> $out/etc/passwd

          cat $groupContentsPath > $out/etc/group
          echo "" >> $out/etc/group

          cat $shadowContentsPath > $out/etc/shadow
          echo "" >> $out/etc/shadow

          mkdir -p $out/usr
          ln -s /nix/var/nix/profiles/share $out/usr/

          mkdir -p $out/nix/var/nix/gcroots

          mkdir $out/tmp

          mkdir -p $out/var/tmp

          mkdir -p $out/etc/nix
          cat $nixConfContentsPath > $out/etc/nix/nix.conf

          mkdir -p $out${userHome}
          mkdir -p $out/nix/var/nix/profiles/per-user/${uname}

          # see doc/manual/source/command-ref/files/profiles.md
          ln -s ${profile} $out/nix/var/nix/profiles/default-1-link
          ln -s /nix/var/nix/profiles/default-1-link $out/nix/var/nix/profiles/default

          # see doc/manual/source/command-ref/files/channels.md
          ln -s ${channel} $out/nix/var/nix/profiles/per-user/${uname}/channels-1-link
          ln -s /nix/var/nix/profiles/per-user/${uname}/channels-1-link $out/nix/var/nix/profiles/per-user/${uname}/channels

          # see doc/manual/source/command-ref/files/default-nix-expression.md
          mkdir -p $out${userHome}/.nix-defexpr
          ln -s /nix/var/nix/profiles/per-user/${uname}/channels $out${userHome}/.nix-defexpr/channels
          echo "${channelURL} ${channelName}" > $out${userHome}/.nix-channels

          # may get replaced by pkgs.dockerTools.binSh & pkgs.dockerTools.usrBinEnv
          mkdir -p $out/bin $out/usr/bin
          ln -s ${lib.getExe' coreutils-full "env"} $out/usr/bin/env
          ln -s ${lib.getExe bashInteractive} $out/bin/sh

        ''
        + (lib.optionalString (flake-registry-path != null) ''
          nixCacheDir="${userHome}/.cache/nix"
          mkdir -p $out$nixCacheDir
          globalFlakeRegistryPath="$nixCacheDir/flake-registry.json"
          ln -s ${flake-registry-path} $out$globalFlakeRegistryPath
          mkdir -p $out/nix/var/nix/gcroots/auto
          rootName=$(${lib.getExe' nix "nix"} --extra-experimental-features nix-command hash file --type sha1 --base32 <(echo -n $globalFlakeRegistryPath))
          ln -s $globalFlakeRegistryPath $out/nix/var/nix/gcroots/auto/$rootName
        '')
      );

in
dockerTools.buildLayeredImageWithNixDb {

  inherit
    name
    tag
    maxLayers
    uid
    gid
    uname
    gname
    ;

  contents = [ baseSystem ];

  extraCommands = ''
    rm -rf nix-support
    ln -s /nix/var/nix/profiles nix/var/nix/gcroots/profiles
  '';
  fakeRootCommands = ''
    chmod 1777 tmp
    chmod 1777 var/tmp
    chown -R ${toString uid}:${toString gid} .${userHome}
    chown -R ${toString uid}:${toString gid} nix
  '';

  config = {
    inherit Cmd Labels;
    User = "${toString uid}:${toString gid}";
    Env = [
      "USER=${uname}"
      "PATH=${
        lib.concatStringsSep ":" [
          "${userHome}/.nix-profile/bin"
          "/nix/var/nix/profiles/default/bin"
          "/nix/var/nix/profiles/default/sbin"
        ]
      }"
      "MANPATH=${
        lib.concatStringsSep ":" [
          "${userHome}/.nix-profile/share/man"
          "/nix/var/nix/profiles/default/share/man"
        ]
      }"
      "SSL_CERT_FILE=/nix/var/nix/profiles/default/etc/ssl/certs/ca-bundle.crt"
      "GIT_SSL_CAINFO=/nix/var/nix/profiles/default/etc/ssl/certs/ca-bundle.crt"
      "NIX_SSL_CERT_FILE=/nix/var/nix/profiles/default/etc/ssl/certs/ca-bundle.crt"
      "NIX_PATH=/nix/var/nix/profiles/per-user/${uname}/channels:${userHome}/.nix-defexpr/channels"
    ];
  };

}<|MERGE_RESOLUTION|>--- conflicted
+++ resolved
@@ -199,16 +199,8 @@
           echo "[]" > $out/manifest.nix
         fi
       '';
-<<<<<<< HEAD
       # doc/manual/source/command-ref/files/manifest.nix.md
-      manifest = pkgs.buildPackages.runCommand "manifest.nix" { } ''
-=======
-      rootEnv = buildPackages.buildEnv {
-        name = "root-profile-env";
-        paths = defaultPkgs;
-      };
       manifest = buildPackages.runCommand "manifest.nix" { } ''
->>>>>>> acfdacc9
         cat > $out <<EOF
         [
         ${lib.concatStringsSep "\n" (
@@ -237,8 +229,7 @@
         ]
         EOF
       '';
-<<<<<<< HEAD
-      profile = pkgs.buildPackages.buildEnv {
+      profile = buildPackages.buildEnv {
         name = "root-profile-env";
         paths = defaultPkgs;
 
@@ -247,13 +238,6 @@
         '';
         inherit manifest;
       };
-=======
-      profile = buildPackages.runCommand "user-environment" { } ''
-        mkdir $out
-        cp -a ${rootEnv}/* $out/
-        ln -s ${manifest} $out/manifest.nix
-      '';
->>>>>>> acfdacc9
       flake-registry-path =
         if (flake-registry == null) then
           null
