--- conflicted
+++ resolved
@@ -304,13 +304,8 @@
         if (storePath.isDerivation()) {
             std::map<std::string, std::optional<StorePath>> outputs;
             auto drv = store->readDerivation(storePath);
-<<<<<<< HEAD
-            for (auto & [name, output] : drv.outputs)
-                outputs.emplace(name, output.pathOpt(*store, drv.name));
-=======
-            for (auto & i : drv.outputsAndPaths(*store))
-                outputs.emplace(i.first, i.second.second);
->>>>>>> 13e49be6
+            for (auto & [name, output] : drv.outputsAndOptPaths(*store))
+                outputs.emplace(name, output.second);
             return {
                 BuildableFromDrv {
                     .drvPath = storePath,
