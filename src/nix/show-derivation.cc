--- conflicted
+++ resolved
@@ -70,32 +70,18 @@
                             outputObj["path"] = store->printStorePath(doi.path);
                         },
                         [&](const DerivationOutput::CAFixed & dof) {
-<<<<<<< HEAD
-                            outputObj.attr("path", store->printStorePath(dof.path(*store, drv.name, outputName)));
-                            outputObj.attr("hashAlgo", printMethodAlgo(dof.ca));
-                            outputObj.attr("hash", getContentAddressHash(dof.ca).to_string(Base16, false));
+                            outputObj["path"] = store->printStorePath(dof.path(*store, drv.name, outputName));
+                            outputObj["hashAlgo"] = printMethodAlgo(dof.ca);
+                            outputObj["hash"] = getContentAddressHash(dof.ca).to_string(Base16, false);
                             // FIXME print refs?
                         },
                         [&](const DerivationOutput::CAFloating & dof) {
-                            outputObj.attr("hashAlgo", makeContentAddressingPrefix(dof.method) + printHashType(dof.hashType));
+                            outputObj["hashAlgo"] = makeContentAddressingPrefix(dof.method) + printHashType(dof.hashType);
                         },
                         [&](const DerivationOutput::Deferred &) {},
                         [&](const DerivationOutput::Impure & doi) {
-                            outputObj.attr("hashAlgo", makeContentAddressingPrefix(doi.method) + printHashType(doi.hashType));
-                            outputObj.attr("impure", true);
-=======
-                            outputObj["path"] = store->printStorePath(dof.path(*store, drv.name, outputName));
-                            outputObj["hashAlgo"] = dof.hash.printMethodAlgo();
-                            outputObj["hash"] = dof.hash.hash.to_string(Base16, false);
-                        },
-                        [&](const DerivationOutput::CAFloating & dof) {
-                            outputObj["hashAlgo"] = makeFileIngestionPrefix(dof.method) + printHashType(dof.hashType);
-                        },
-                        [&](const DerivationOutput::Deferred &) {},
-                        [&](const DerivationOutput::Impure & doi) {
-                            outputObj["hashAlgo"] = makeFileIngestionPrefix(doi.method) + printHashType(doi.hashType);
+                            outputObj["hashAlgo"] = makeContentAddressingPrefix(doi.method) + printHashType(doi.hashType);
                             outputObj["impure"] = true;
->>>>>>> e9fc1e4f
                         },
                     }, output.raw());
                 }
