--- conflicted
+++ resolved
@@ -132,13 +132,8 @@
         else if (*arg == "--type") {
             string s = getArg(*arg, arg, end);
             ht = parseHashType(s);
-<<<<<<< HEAD
             if (ht == HashType::Unknown)
-                throw UsageError(format("unknown hash type '%1%'") % s);
-=======
-            if (ht == htUnknown)
                 throw UsageError("unknown hash type '%1%'", s);
->>>>>>> 6c000eed
         }
         else if (*arg == "--to-base16") op = opTo16;
         else if (*arg == "--to-base32") op = opTo32;
