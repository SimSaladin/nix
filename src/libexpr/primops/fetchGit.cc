#include "fetchGit.hh"
#include "primops.hh"
#include "eval-inline.hh"
#include "download.hh"
#include "store-api.hh"
#include "pathlocks.hh"
#include "hash.hh"
#include "tarfile.hh"

#include <sys/time.h>

#include <regex>

#include <nlohmann/json.hpp>

using namespace std::string_literals;

namespace nix {

extern std::regex revRegex;

static Path getCacheInfoPathFor(const std::string & name, const Hash & rev)
{
    Path cacheDir = getCacheDir() + "/nix/git-revs";
    std::string linkName =
        name == "source"
        ? rev.gitRev()
        : hashString(htSHA512, name + std::string("\0"s) + rev.gitRev()).to_string(Base32, false);
    return cacheDir + "/" + linkName + ".link";
}

static void cacheGitInfo(const std::string & name, const GitInfo & gitInfo)
{
    nlohmann::json json;
    json["storePath"] = gitInfo.storePath;
    json["name"] = name;
    json["rev"] = gitInfo.rev.gitRev();
    if (gitInfo.revCount)
        json["revCount"] = *gitInfo.revCount;
    json["lastModified"] = gitInfo.lastModified;

    auto cacheInfoPath = getCacheInfoPathFor(name, gitInfo.rev);
    createDirs(dirOf(cacheInfoPath));
    writeFile(cacheInfoPath, json.dump());
}

static std::optional<GitInfo> lookupGitInfo(
    ref<Store> store,
    const std::string & name,
    const Hash & rev)
{
    try {
        auto json = nlohmann::json::parse(readFile(getCacheInfoPathFor(name, rev)));

        assert(json["name"] == name && Hash((std::string) json["rev"], htSHA1) == rev);

        Path storePath = json["storePath"];

        if (store->isValidPath(storePath)) {
            GitInfo gitInfo;
            gitInfo.storePath = storePath;
            gitInfo.rev = rev;
            if (json.find("revCount") != json.end())
                gitInfo.revCount = json["revCount"];
            gitInfo.lastModified = json["lastModified"];
            return gitInfo;
        }

    } catch (SysError & e) {
        if (e.errNo != ENOENT) throw;
    }

    return {};
}

GitInfo exportGit(ref<Store> store, std::string uri,
    std::optional<std::string> ref,
    std::optional<Hash> rev,
    const std::string & name)
{
    assert(!rev || rev->type == htSHA1);

    if (rev) {
        if (auto gitInfo = lookupGitInfo(store, name, *rev)) {
            // If this gitInfo was produced by exportGitHub, then it won't
            // have a revCount. So we have to do a full clone.
            if (gitInfo->revCount) {
                gitInfo->ref = ref;
                return *gitInfo;
            }
        }
    }

    if (hasPrefix(uri, "git+")) uri = std::string(uri, 4);

    bool isLocal = hasPrefix(uri, "/") && pathExists(uri + "/.git");

    // If this is a local directory (but not a file:// URI) and no ref
    // or revision is given, then allow the use of an unclean working
    // tree.
    if (!ref && !rev && isLocal) {
        bool clean = false;

        /* Check whether this repo has any commits. There are
           probably better ways to do this. */
        bool haveCommits = !readDirectory(uri + "/.git/refs/heads").empty();

        try {
            if (haveCommits) {
                runProgram("git", true, { "-C", uri, "diff-index", "--quiet", "HEAD", "--" });
                clean = true;
            }
        } catch (ExecError & e) {
            if (!WIFEXITED(e.status) || WEXITSTATUS(e.status) != 1) throw;
        }

        if (!clean) {

            /* This is an unclean working tree. So copy all tracked files. */

            if (!evalSettings.allowDirty)
                throw Error("Git tree '%s' is dirty", uri);

            if (evalSettings.warnDirty)
                warn("Git tree '%s' is dirty", uri);

            GitInfo gitInfo;
            gitInfo.ref = "HEAD";

            auto files = tokenizeString<std::set<std::string>>(
                runProgram("git", true, { "-C", uri, "ls-files", "-z" }), "\0"s);

            PathFilter filter = [&](const Path & p) -> bool {
                assert(hasPrefix(p, uri));
                std::string file(p, uri.size() + 1);

                auto st = lstat(p);

                if (S_ISDIR(st.st_mode)) {
                    auto prefix = file + "/";
                    auto i = files.lower_bound(prefix);
                    return i != files.end() && hasPrefix(*i, prefix);
                }

                return files.count(file);
            };

            gitInfo.storePath = store->addToStore("source", uri, true, htSHA256, filter);
            gitInfo.revCount = haveCommits ? std::stoull(runProgram("git", true, { "-C", uri, "rev-list", "--count", "HEAD" })) : 0;
            // FIXME: maybe we should use the timestamp of the last
            // modified dirty file?
            gitInfo.lastModified = haveCommits ? std::stoull(runProgram("git", true, { "-C", uri, "log", "-1", "--format=%ct", "HEAD" })) : 0;

            return gitInfo;
        }
    }

    if (!ref) ref = isLocal ? "HEAD" : "master";

    // Don't clone file:// URIs (but otherwise treat them the same as
    // remote URIs, i.e. don't use the working tree or HEAD).
    static bool forceHttp = getEnv("_NIX_FORCE_HTTP") == "1"; // for testing
    if (!forceHttp && hasPrefix(uri, "file://")) {
        uri = std::string(uri, 7);
        isLocal = true;
    }

    Path cacheDir = getCacheDir() + "/nix/gitv3/" + hashString(htSHA256, uri).to_string(Base32, false);
    Path repoDir;

    if (isLocal) {

        if (!rev)
            rev = Hash(chomp(runProgram("git", true, { "-C", uri, "rev-parse", *ref })), htSHA1);

        if (!pathExists(cacheDir))
            createDirs(cacheDir);

        repoDir = uri;

    } else {

        repoDir = cacheDir;

        if (!pathExists(cacheDir)) {
            createDirs(dirOf(cacheDir));
            runProgram("git", true, { "init", "--bare", repoDir });
        }

        Path localRefFile =
            ref->compare(0, 5, "refs/") == 0
            ? cacheDir + "/" + *ref
            : cacheDir + "/refs/heads/" + *ref;

        bool doFetch;
        time_t now = time(0);

        /* If a rev was specified, we need to fetch if it's not in the
           repo. */
        if (rev) {
            try {
                runProgram("git", true, { "-C", repoDir, "cat-file", "-e", rev->gitRev() });
                doFetch = false;
            } catch (ExecError & e) {
                if (WIFEXITED(e.status)) {
                    doFetch = true;
                } else {
                    throw;
                }
            }
        } else {
            /* If the local ref is older than ‘tarball-ttl’ seconds, do a
               git fetch to update the local ref to the remote ref. */
            struct stat st;
            doFetch = stat(localRefFile.c_str(), &st) != 0 ||
                (uint64_t) st.st_mtime + settings.tarballTtl <= (uint64_t) now;
        }

        if (doFetch) {
            Activity act(*logger, lvlTalkative, actUnknown, fmt("fetching Git repository '%s'", uri));

            // FIXME: git stderr messes up our progress indicator, so
            // we're using --quiet for now. Should process its stderr.
            try {
                runProgram("git", true, { "-C", repoDir, "fetch", "--quiet", "--force", "--", uri, fmt("%s:%s", *ref, *ref) });
            } catch (Error & e) {
                if (!pathExists(localRefFile)) throw;
                warn("could not update local clone of Git repository '%s'; continuing with the most recent version", uri);
            }

            struct timeval times[2];
            times[0].tv_sec = now;
            times[0].tv_usec = 0;
            times[1].tv_sec = now;
            times[1].tv_usec = 0;

            utimes(localRefFile.c_str(), times);
        }

        if (!rev)
            rev = Hash(chomp(readFile(localRefFile)), htSHA1);
    }

    if (auto gitInfo = lookupGitInfo(store, name, *rev)) {
        if (gitInfo->revCount) {
            gitInfo->ref = ref;
            return *gitInfo;
        }
    }

<<<<<<< HEAD
    // FIXME: check whether rev is an ancestor of ref.
    GitInfo gitInfo;
    gitInfo.ref = *ref;
    gitInfo.rev = *rev;

    printTalkative("using revision %s of repo '%s'", gitInfo.rev, uri);

    // FIXME: should pipe this, or find some better way to extract a
    // revision.
    auto tar = runProgram("git", true, { "-C", repoDir, "archive", gitInfo.rev.gitRev() });
=======
    auto source = sinkToSource([&](Sink & sink) {
        RunOptions gitOptions("git", { "-C", cacheDir, "archive", gitInfo.rev });
        gitOptions.standardOut = &sink;
        runProgram2(gitOptions);
    });
>>>>>>> c1d18050

    Path tmpDir = createTempDir();
    AutoDelete delTmpDir(tmpDir, true);

    unpackTarfile(*source, tmpDir);

    gitInfo.storePath = store->addToStore(name, tmpDir);

    gitInfo.revCount = std::stoull(runProgram("git", true, { "-C", repoDir, "rev-list", "--count", gitInfo.rev.gitRev() }));
    gitInfo.lastModified = std::stoull(runProgram("git", true, { "-C", repoDir, "log", "-1", "--format=%ct", gitInfo.rev.gitRev() }));

    cacheGitInfo(name, gitInfo);

    return gitInfo;
}

GitInfo exportGitHub(
    ref<Store> store,
    const std::string & owner,
    const std::string & repo,
    std::optional<std::string> ref,
    std::optional<Hash> rev)
{
    if (rev) {
        if (auto gitInfo = lookupGitInfo(store, "source", *rev))
            return *gitInfo;
    }

    if (!rev) {
        auto url = fmt("https://api.github.com/repos/%s/%s/commits/%s",
            owner, repo, ref ? *ref : "master");
        CachedDownloadRequest request(url);
        request.ttl = rev ? 1000000000 : settings.tarballTtl;
        auto result = getDownloader()->downloadCached(store, request);
        auto json = nlohmann::json::parse(readFile(result.path));
        rev = Hash(json["sha"], htSHA1);
    }

    // FIXME: use regular /archive URLs instead? api.github.com
    // might have stricter rate limits.

    auto url = fmt("https://api.github.com/repos/%s/%s/tarball/%s",
        owner, repo, rev->to_string(Base16, false));

    std::string accessToken = settings.githubAccessToken.get();
    if (accessToken != "")
        url += "?access_token=" + accessToken;

    CachedDownloadRequest request(url);
    request.unpack = true;
    request.name = "source";
    request.ttl = 1000000000;
    request.getLastModified = true;
    auto result = getDownloader()->downloadCached(store, request);

    assert(result.lastModified);

    GitInfo gitInfo;
    gitInfo.storePath = result.storePath;
    gitInfo.rev = *rev;
    gitInfo.lastModified = *result.lastModified;

    // FIXME: this can overwrite a cache file that contains a revCount.
    cacheGitInfo("source", gitInfo);

    return gitInfo;
}

static void prim_fetchGit(EvalState & state, const Pos & pos, Value * * args, Value & v)
{
    std::string url;
    std::optional<std::string> ref;
    std::optional<Hash> rev;
    std::string name = "source";
    PathSet context;

    state.forceValue(*args[0]);

    if (args[0]->type == tAttrs) {

        state.forceAttrs(*args[0], pos);

        for (auto & attr : *args[0]->attrs) {
            string n(attr.name);
            if (n == "url")
                url = state.coerceToString(*attr.pos, *attr.value, context, false, false);
            else if (n == "ref")
                ref = state.forceStringNoCtx(*attr.value, *attr.pos);
            else if (n == "rev")
                rev = Hash(state.forceStringNoCtx(*attr.value, *attr.pos), htSHA1);
            else if (n == "name")
                name = state.forceStringNoCtx(*attr.value, *attr.pos);
            else
                throw EvalError("unsupported argument '%s' to 'fetchGit', at %s", attr.name, *attr.pos);
        }

        if (url.empty())
            throw EvalError(format("'url' argument required, at %1%") % pos);

    } else
        url = state.coerceToString(pos, *args[0], context, false, false);

    // FIXME: git externals probably can be used to bypass the URI
    // whitelist. Ah well.
    state.checkURI(url);

    if (evalSettings.pureEval && !rev)
        throw Error("in pure evaluation mode, 'fetchGit' requires a Git revision");

    auto gitInfo = exportGit(state.store, url, ref, rev, name);

    state.mkAttrs(v, 8);
    mkString(*state.allocAttr(v, state.sOutPath), gitInfo.storePath, PathSet({gitInfo.storePath}));
    mkString(*state.allocAttr(v, state.symbols.create("rev")), gitInfo.rev.gitRev());
    mkString(*state.allocAttr(v, state.symbols.create("shortRev")), gitInfo.rev.gitShortRev());
    assert(gitInfo.revCount);
    mkInt(*state.allocAttr(v, state.symbols.create("revCount")), *gitInfo.revCount);
    v.attrs->sort();

    if (state.allowedPaths)
        state.allowedPaths->insert(state.store->toRealPath(gitInfo.storePath));
}

static RegisterPrimOp r("fetchGit", 1, prim_fetchGit);

}<|MERGE_RESOLUTION|>--- conflicted
+++ resolved
@@ -165,7 +165,6 @@
         isLocal = true;
     }
 
-    Path cacheDir = getCacheDir() + "/nix/gitv3/" + hashString(htSHA256, uri).to_string(Base32, false);
     Path repoDir;
 
     if (isLocal) {
@@ -173,13 +172,11 @@
         if (!rev)
             rev = Hash(chomp(runProgram("git", true, { "-C", uri, "rev-parse", *ref })), htSHA1);
 
-        if (!pathExists(cacheDir))
-            createDirs(cacheDir);
-
         repoDir = uri;
 
     } else {
 
+        Path cacheDir = getCacheDir() + "/nix/gitv3/" + hashString(htSHA256, uri).to_string(Base32, false);
         repoDir = cacheDir;
 
         if (!pathExists(cacheDir)) {
@@ -248,7 +245,6 @@
         }
     }
 
-<<<<<<< HEAD
     // FIXME: check whether rev is an ancestor of ref.
     GitInfo gitInfo;
     gitInfo.ref = *ref;
@@ -258,14 +254,11 @@
 
     // FIXME: should pipe this, or find some better way to extract a
     // revision.
-    auto tar = runProgram("git", true, { "-C", repoDir, "archive", gitInfo.rev.gitRev() });
-=======
     auto source = sinkToSource([&](Sink & sink) {
-        RunOptions gitOptions("git", { "-C", cacheDir, "archive", gitInfo.rev });
+        RunOptions gitOptions("git", { "-C", repoDir, "archive", gitInfo.rev.gitRev() });
         gitOptions.standardOut = &sink;
         runProgram2(gitOptions);
     });
->>>>>>> c1d18050
 
     Path tmpDir = createTempDir();
     AutoDelete delTmpDir(tmpDir, true);
