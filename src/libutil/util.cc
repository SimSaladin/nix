--- conflicted
+++ resolved
@@ -4,16 +4,6 @@
 
 #include <array>
 #include <cctype>
-<<<<<<< HEAD
-#include <cerrno>
-#include <climits>
-#include <cstdio>
-#include <cstdlib>
-#include <cstring>
-#include <deque>
-#include <future>
-=======
->>>>>>> af26fe39
 #include <iostream>
 #include <regex>
 
@@ -25,1004 +15,7 @@
 #error "Nix may not be built with assertions disabled (i.e. with -DNDEBUG)."
 #endif
 
-<<<<<<< HEAD
-#ifdef __linux__
-#include <sys/prctl.h>
-#include <sys/resource.h>
-
-#include <cmath>
-#endif
-
-
-extern char * * environ __attribute__((weak));
-
-
 namespace nix {
-
-std::optional<std::string> getEnv(const std::string & key)
-{
-    char * value = getenv(key.c_str());
-    if (!value) return {};
-    return std::string(value);
-}
-
-
-std::map<std::string, std::string> getEnv()
-{
-    std::map<std::string, std::string> env;
-    for (size_t i = 0; environ[i]; ++i) {
-        auto s = environ[i];
-        auto eq = strchr(s, '=');
-        if (!eq)
-            // invalid env, just keep going
-            continue;
-        env.emplace(std::string(s, eq), std::string(eq + 1));
-    }
-    return env;
-}
-
-
-void clearEnv()
-{
-    for (auto & name : getEnv())
-        unsetenv(name.first.c_str());
-}
-
-void replaceEnv(const std::map<std::string, std::string> & newEnv)
-{
-    clearEnv();
-    for (auto & newEnvVar : newEnv)
-        setenv(newEnvVar.first.c_str(), newEnvVar.second.c_str(), 1);
-}
-
-
-Path absPath(Path path, std::optional<PathView> dir, bool resolveSymlinks)
-{
-    if (path[0] != '/') {
-        if (!dir) {
-#ifdef __GNU__
-            /* GNU (aka. GNU/Hurd) doesn't have any limitation on path
-               lengths and doesn't define `PATH_MAX'.  */
-            char *buf = getcwd(NULL, 0);
-            if (buf == NULL)
-#else
-            char buf[PATH_MAX];
-            if (!getcwd(buf, sizeof(buf)))
-#endif
-                throw SysError("cannot get cwd");
-            path = concatStrings(buf, "/", path);
-#ifdef __GNU__
-            free(buf);
-#endif
-        } else
-            path = concatStrings(*dir, "/", path);
-    }
-    return canonPath(path, resolveSymlinks);
-}
-
-
-Path canonPath(PathView path, bool resolveSymlinks)
-{
-    assert(path != "");
-
-    std::string s;
-    s.reserve(256);
-
-    if (path[0] != '/')
-        throw Error("not an absolute path: '%1%'", path);
-
-    std::string temp;
-
-    /* Count the number of times we follow a symlink and stop at some
-       arbitrary (but high) limit to prevent infinite loops. */
-    unsigned int followCount = 0, maxFollow = 1024;
-
-    while (1) {
-
-        /* Skip slashes. */
-        while (!path.empty() && path[0] == '/') path.remove_prefix(1);
-        if (path.empty()) break;
-
-        /* Ignore `.'. */
-        if (path == "." || path.substr(0, 2) == "./")
-            path.remove_prefix(1);
-
-        /* If `..', delete the last component. */
-        else if (path == ".." || path.substr(0, 3) == "../")
-        {
-            if (!s.empty()) s.erase(s.rfind('/'));
-            path.remove_prefix(2);
-        }
-
-        /* Normal component; copy it. */
-        else {
-            s += '/';
-            if (const auto slash = path.find('/'); slash == std::string::npos) {
-                s += path;
-                path = {};
-            } else {
-                s += path.substr(0, slash);
-                path = path.substr(slash);
-            }
-
-            /* If s points to a symlink, resolve it and continue from there */
-            if (resolveSymlinks && isLink(s)) {
-                if (++followCount >= maxFollow)
-                    throw Error("infinite symlink recursion in path '%1%'", path);
-                temp = concatStrings(readLink(s), path);
-                path = temp;
-                if (!temp.empty() && temp[0] == '/') {
-                    s.clear();  /* restart for symlinks pointing to absolute path */
-                } else {
-                    s = dirOf(s);
-                    if (s == "/") {  // we don’t want trailing slashes here, which dirOf only produces if s = /
-                        s.clear();
-                    }
-                }
-            }
-        }
-    }
-
-    return s.empty() ? "/" : std::move(s);
-}
-
-
-Path dirOf(const PathView path)
-{
-    Path::size_type pos = path.rfind('/');
-    if (pos == std::string::npos)
-        return ".";
-    return pos == 0 ? "/" : Path(path, 0, pos);
-}
-
-
-std::string_view baseNameOf(std::string_view path)
-{
-    if (path.empty())
-        return "";
-
-    auto last = path.size() - 1;
-    if (path[last] == '/' && last > 0)
-        last -= 1;
-
-    auto pos = path.rfind('/', last);
-    if (pos == std::string::npos)
-        pos = 0;
-    else
-        pos += 1;
-
-    return path.substr(pos, last - pos + 1);
-}
-
-
-std::string expandTilde(std::string_view path)
-{
-    // TODO: expand ~user ?
-    auto tilde = path.substr(0, 2);
-    if (tilde == "~/" || tilde == "~")
-        return getHome() + std::string(path.substr(1));
-    else
-        return std::string(path);
-}
-
-
-bool isInDir(std::string_view path, std::string_view dir)
-{
-    return path.substr(0, 1) == "/"
-        && path.substr(0, dir.size()) == dir
-        && path.size() >= dir.size() + 2
-        && path[dir.size()] == '/';
-}
-
-
-bool isDirOrInDir(std::string_view path, std::string_view dir)
-{
-    return path == dir || isInDir(path, dir);
-}
-
-
-struct stat stat(const Path & path)
-{
-    struct stat st;
-    if (stat(path.c_str(), &st))
-        throw SysError("getting status of '%1%'", path);
-    return st;
-}
-
-
-struct stat lstat(const Path & path)
-{
-    struct stat st;
-    if (lstat(path.c_str(), &st))
-        throw SysError("getting status of '%1%'", path);
-    return st;
-}
-
-
-bool pathExists(const Path & path)
-{
-    int res;
-    struct stat st;
-    res = lstat(path.c_str(), &st);
-    if (!res) return true;
-    if (errno != ENOENT && errno != ENOTDIR)
-        throw SysError("getting status of %1%", path);
-    return false;
-}
-
-
-Path readLink(const Path & path)
-{
-    checkInterrupt();
-    std::vector<char> buf;
-    for (ssize_t bufSize = PATH_MAX/4; true; bufSize += bufSize/2) {
-        buf.resize(bufSize);
-        ssize_t rlSize = readlink(path.c_str(), buf.data(), bufSize);
-        if (rlSize == -1)
-            if (errno == EINVAL)
-                throw Error("'%1%' is not a symlink", path);
-            else
-                throw SysError("reading symbolic link '%1%'", path);
-        else if (rlSize < bufSize)
-            return std::string(buf.data(), rlSize);
-    }
-}
-
-
-bool isLink(const Path & path)
-{
-    struct stat st = lstat(path);
-    return S_ISLNK(st.st_mode);
-}
-
-
-DirEntries readDirectory(DIR *dir, const Path & path)
-{
-    DirEntries entries;
-    entries.reserve(64);
-
-    struct dirent * dirent;
-    while (errno = 0, dirent = readdir(dir)) { /* sic */
-        checkInterrupt();
-        std::string name = dirent->d_name;
-        if (name == "." || name == "..") continue;
-        entries.emplace_back(name, dirent->d_ino,
-#ifdef HAVE_STRUCT_DIRENT_D_TYPE
-            dirent->d_type
-#else
-            DT_UNKNOWN
-#endif
-        );
-    }
-    if (errno) throw SysError("reading directory '%1%'", path);
-
-    return entries;
-}
-
-DirEntries readDirectory(const Path & path)
-{
-    AutoCloseDir dir(opendir(path.c_str()));
-    if (!dir) throw SysError("opening directory '%1%'", path);
-
-    return readDirectory(dir.get(), path);
-}
-
-
-unsigned char getFileType(const Path & path)
-{
-    struct stat st = lstat(path);
-    if (S_ISDIR(st.st_mode)) return DT_DIR;
-    if (S_ISLNK(st.st_mode)) return DT_LNK;
-    if (S_ISREG(st.st_mode)) return DT_REG;
-    return DT_UNKNOWN;
-}
-
-
-std::string readFile(int fd)
-{
-    struct stat st;
-    if (fstat(fd, &st) == -1)
-        throw SysError("statting file");
-
-    return drainFD(fd, true, st.st_size);
-}
-
-
-std::string readFile(const Path & path)
-{
-    AutoCloseFD fd = open(path.c_str(), O_RDONLY | O_CLOEXEC);
-    if (!fd)
-        throw SysError("opening file '%1%'", path);
-    return readFile(fd.get());
-}
-
-
-void readFile(const Path & path, Sink & sink)
-{
-    AutoCloseFD fd = open(path.c_str(), O_RDONLY | O_CLOEXEC);
-    if (!fd)
-        throw SysError("opening file '%s'", path);
-    drainFD(fd.get(), sink);
-}
-
-
-void writeFile(const Path & path, std::string_view s, mode_t mode, bool sync)
-{
-    AutoCloseFD fd = open(path.c_str(), O_WRONLY | O_TRUNC | O_CREAT | O_CLOEXEC, mode);
-    if (!fd)
-        throw SysError("opening file '%1%'", path);
-    try {
-        writeFull(fd.get(), s);
-    } catch (Error & e) {
-        e.addTrace({}, "writing file '%1%'", path);
-        throw;
-    }
-    if (sync)
-        fd.fsync();
-    // Explicitly close to make sure exceptions are propagated.
-    fd.close();
-    if (sync)
-        syncParent(path);
-}
-
-
-void writeFile(const Path & path, Source & source, mode_t mode, bool sync)
-{
-    AutoCloseFD fd = open(path.c_str(), O_WRONLY | O_TRUNC | O_CREAT | O_CLOEXEC, mode);
-    if (!fd)
-        throw SysError("opening file '%1%'", path);
-
-    std::vector<char> buf(64 * 1024);
-
-    try {
-        while (true) {
-            try {
-                auto n = source.read(buf.data(), buf.size());
-                writeFull(fd.get(), {buf.data(), n});
-            } catch (EndOfFile &) { break; }
-        }
-    } catch (Error & e) {
-        e.addTrace({}, "writing file '%1%'", path);
-        throw;
-    }
-    if (sync)
-        fd.fsync();
-    // Explicitly close to make sure exceptions are propagated.
-    fd.close();
-    if (sync)
-        syncParent(path);
-}
-
-void syncParent(const Path & path)
-{
-    AutoCloseFD fd = open(dirOf(path).c_str(), O_RDONLY, 0);
-    if (!fd)
-        throw SysError("opening file '%1%'", path);
-    fd.fsync();
-}
-
-std::string readLine(int fd)
-{
-    std::string s;
-    while (1) {
-        checkInterrupt();
-        char ch;
-        // FIXME: inefficient
-        ssize_t rd = read(fd, &ch, 1);
-        if (rd == -1) {
-            if (errno != EINTR)
-                throw SysError("reading a line");
-        } else if (rd == 0)
-            throw EndOfFile("unexpected EOF reading a line");
-        else {
-            if (ch == '\n') return s;
-            s += ch;
-        }
-    }
-}
-
-
-void writeLine(int fd, std::string s)
-{
-    s += '\n';
-    writeFull(fd, s);
-}
-
-
-static void _deletePath(int parentfd, const Path & path, uint64_t & bytesFreed)
-{
-    checkInterrupt();
-
-    std::string name(baseNameOf(path));
-
-    struct stat st;
-    if (fstatat(parentfd, name.c_str(), &st, AT_SYMLINK_NOFOLLOW) == -1) {
-        if (errno == ENOENT) return;
-        throw SysError("getting status of '%1%'", path);
-    }
-
-    if (!S_ISDIR(st.st_mode)) {
-        /* We are about to delete a file. Will it likely free space? */
-
-        switch (st.st_nlink) {
-            /* Yes: last link. */
-            case 1:
-                bytesFreed += st.st_size;
-                break;
-            /* Maybe: yes, if 'auto-optimise-store' or manual optimisation
-               was performed. Instead of checking for real let's assume
-               it's an optimised file and space will be freed.
-
-               In worst case we will double count on freed space for files
-               with exactly two hardlinks for unoptimised packages.
-             */
-            case 2:
-                bytesFreed += st.st_size;
-                break;
-            /* No: 3+ links. */
-            default:
-                break;
-        }
-    }
-
-    if (S_ISDIR(st.st_mode)) {
-        /* Make the directory accessible. */
-        const auto PERM_MASK = S_IRUSR | S_IWUSR | S_IXUSR;
-        if ((st.st_mode & PERM_MASK) != PERM_MASK) {
-            if (fchmodat(parentfd, name.c_str(), st.st_mode | PERM_MASK, 0) == -1)
-                throw SysError("chmod '%1%'", path);
-        }
-
-        int fd = openat(parentfd, path.c_str(), O_RDONLY);
-        if (fd == -1)
-            throw SysError("opening directory '%1%'", path);
-        AutoCloseDir dir(fdopendir(fd));
-        if (!dir)
-            throw SysError("opening directory '%1%'", path);
-        for (auto & i : readDirectory(dir.get(), path))
-            _deletePath(dirfd(dir.get()), path + "/" + i.name, bytesFreed);
-    }
-
-    int flags = S_ISDIR(st.st_mode) ? AT_REMOVEDIR : 0;
-    if (unlinkat(parentfd, name.c_str(), flags) == -1) {
-        if (errno == ENOENT) return;
-        throw SysError("cannot unlink '%1%'", path);
-    }
-}
-
-static void _deletePath(const Path & path, uint64_t & bytesFreed)
-{
-    Path dir = dirOf(path);
-    if (dir == "")
-        dir = "/";
-
-    AutoCloseFD dirfd{open(dir.c_str(), O_RDONLY)};
-    if (!dirfd) {
-        if (errno == ENOENT) return;
-        throw SysError("opening directory '%1%'", path);
-    }
-
-    _deletePath(dirfd.get(), path, bytesFreed);
-}
-
-
-void deletePath(const Path & path)
-{
-    uint64_t dummy;
-    deletePath(path, dummy);
-}
-
-
-void deletePath(const Path & path, uint64_t & bytesFreed)
-{
-    //Activity act(*logger, lvlDebug, format("recursively deleting path '%1%'") % path);
-    bytesFreed = 0;
-    _deletePath(path, bytesFreed);
-}
-
-
-std::string getUserName()
-{
-    auto pw = getpwuid(geteuid());
-    std::string name = pw ? pw->pw_name : getEnv("USER").value_or("");
-    if (name.empty())
-        throw Error("cannot figure out user name");
-    return name;
-}
-
-
-Path getHome()
-{
-    static Path homeDir = []()
-    {
-        std::optional<std::string> unownedUserHomeDir = {};
-        auto homeDir = getEnv("HOME");
-        if (homeDir) {
-            // Only use $HOME if doesn't exist or is owned by the current user.
-            struct stat st;
-            int result = stat(homeDir->c_str(), &st);
-            if (result != 0) {
-                if (errno != ENOENT) {
-                    warn("couldn't stat $HOME ('%s') for reason other than not existing ('%d'), falling back to the one defined in the 'passwd' file", *homeDir, errno);
-                    homeDir.reset();
-                }
-            } else if (st.st_uid != geteuid()) {
-                unownedUserHomeDir.swap(homeDir);
-            }
-        }
-        if (!homeDir) {
-            std::vector<char> buf(16384);
-            struct passwd pwbuf;
-            struct passwd * pw;
-            if (getpwuid_r(geteuid(), &pwbuf, buf.data(), buf.size(), &pw) != 0
-                || !pw || !pw->pw_dir || !pw->pw_dir[0])
-                throw Error("cannot determine user's home directory");
-            homeDir = pw->pw_dir;
-            if (unownedUserHomeDir.has_value() && unownedUserHomeDir != homeDir) {
-                warn("$HOME ('%s') is not owned by you, falling back to the one defined in the 'passwd' file ('%s')", *unownedUserHomeDir, *homeDir);
-            }
-        }
-        return *homeDir;
-    }();
-    return homeDir;
-}
-
-
-Path getCacheDir()
-{
-    auto cacheDir = getEnv("XDG_CACHE_HOME");
-    return cacheDir ? *cacheDir : getHome() + "/.cache";
-}
-
-
-Path getConfigDir()
-{
-    auto configDir = getEnv("XDG_CONFIG_HOME");
-    return configDir ? *configDir : getHome() + "/.config";
-}
-
-std::vector<Path> getConfigDirs()
-{
-    Path configHome = getConfigDir();
-    auto configDirs = getEnv("XDG_CONFIG_DIRS").value_or("/etc/xdg");
-    std::vector<Path> result = tokenizeString<std::vector<std::string>>(configDirs, ":");
-    result.insert(result.begin(), configHome);
-    return result;
-}
-
-
-Path getDataDir()
-{
-    auto dataDir = getEnv("XDG_DATA_HOME");
-    return dataDir ? *dataDir : getHome() + "/.local/share";
-}
-
-
-std::optional<Path> getSelfExe()
-{
-    static auto cached = []() -> std::optional<Path>
-    {
-        #if __linux__
-        return readLink("/proc/self/exe");
-        #elif __APPLE__
-        char buf[1024];
-        uint32_t size = sizeof(buf);
-        if (_NSGetExecutablePath(buf, &size) == 0)
-            return buf;
-        else
-            return std::nullopt;
-        #else
-        return std::nullopt;
-        #endif
-    }();
-    return cached;
-}
-
-
-Paths createDirs(const Path & path)
-{
-    Paths created;
-    if (path == "/") return created;
-
-    struct stat st;
-    if (lstat(path.c_str(), &st) == -1) {
-        created = createDirs(dirOf(path));
-        if (mkdir(path.c_str(), 0777) == -1 && errno != EEXIST)
-            throw SysError("creating directory '%1%'", path);
-        st = lstat(path);
-        created.push_back(path);
-    }
-
-    if (S_ISLNK(st.st_mode) && stat(path.c_str(), &st) == -1)
-        throw SysError("statting symlink '%1%'", path);
-
-    if (!S_ISDIR(st.st_mode)) throw Error("'%1%' is not a directory", path);
-
-    return created;
-}
-
-
-void readFull(int fd, char * buf, size_t count)
-{
-    while (count) {
-        checkInterrupt();
-        ssize_t res = read(fd, buf, count);
-        if (res == -1) {
-            if (errno == EINTR) continue;
-            throw SysError("reading from file");
-        }
-        if (res == 0) throw EndOfFile("unexpected end-of-file");
-        count -= res;
-        buf += res;
-    }
-}
-
-
-void writeFull(int fd, std::string_view s, bool allowInterrupts)
-{
-    while (!s.empty()) {
-        if (allowInterrupts) checkInterrupt();
-        ssize_t res = write(fd, s.data(), s.size());
-        if (res == -1 && errno != EINTR)
-            throw SysError("writing to file");
-        if (res > 0)
-            s.remove_prefix(res);
-    }
-}
-
-
-std::string drainFD(int fd, bool block, const size_t reserveSize)
-{
-    // the parser needs two extra bytes to append terminating characters, other users will
-    // not care very much about the extra memory.
-    StringSink sink(reserveSize + 2);
-    drainFD(fd, sink, block);
-    return std::move(sink.s);
-}
-
-
-void drainFD(int fd, Sink & sink, bool block)
-{
-    // silence GCC maybe-uninitialized warning in finally
-    int saved = 0;
-
-    if (!block) {
-        saved = fcntl(fd, F_GETFL);
-        if (fcntl(fd, F_SETFL, saved | O_NONBLOCK) == -1)
-            throw SysError("making file descriptor non-blocking");
-    }
-
-    Finally finally([&]() {
-        if (!block) {
-            if (fcntl(fd, F_SETFL, saved) == -1)
-                throw SysError("making file descriptor blocking");
-        }
-    });
-
-    std::vector<unsigned char> buf(64 * 1024);
-    while (1) {
-        checkInterrupt();
-        ssize_t rd = read(fd, buf.data(), buf.size());
-        if (rd == -1) {
-            if (!block && (errno == EAGAIN || errno == EWOULDBLOCK))
-                break;
-            if (errno != EINTR)
-                throw SysError("reading from file");
-        }
-        else if (rd == 0) break;
-        else sink({(char *) buf.data(), (size_t) rd});
-    }
-}
-
-//////////////////////////////////////////////////////////////////////
-
-unsigned int getMaxCPU()
-{
-    #if __linux__
-    try {
-        auto cgroupFS = getCgroupFS();
-        if (!cgroupFS) return 0;
-
-        auto cgroups = getCgroups("/proc/self/cgroup");
-        auto cgroup = cgroups[""];
-        if (cgroup == "") return 0;
-
-        auto cpuFile = *cgroupFS + "/" + cgroup + "/cpu.max";
-
-        auto cpuMax = readFile(cpuFile);
-        auto cpuMaxParts = tokenizeString<std::vector<std::string>>(cpuMax, " \n");
-        auto quota = cpuMaxParts[0];
-        auto period = cpuMaxParts[1];
-        if (quota != "max")
-                return std::ceil(std::stoi(quota) / std::stof(period));
-    } catch (Error &) { ignoreException(lvlDebug); }
-    #endif
-
-    return 0;
-}
-
-//////////////////////////////////////////////////////////////////////
-
-
-AutoDelete::AutoDelete() : del{false} {}
-
-AutoDelete::AutoDelete(const std::string & p, bool recursive) : path(p)
-{
-    del = true;
-    this->recursive = recursive;
-}
-
-AutoDelete::~AutoDelete()
-{
-    try {
-        if (del) {
-            if (recursive)
-                deletePath(path);
-            else {
-                if (remove(path.c_str()) == -1)
-                    throw SysError("cannot unlink '%1%'", path);
-            }
-        }
-    } catch (...) {
-        ignoreException();
-    }
-}
-
-void AutoDelete::cancel()
-{
-    del = false;
-}
-
-void AutoDelete::reset(const Path & p, bool recursive) {
-    path = p;
-    this->recursive = recursive;
-    del = true;
-}
-
-
-
-//////////////////////////////////////////////////////////////////////
-
-
-AutoCloseFD::AutoCloseFD() : fd{-1} {}
-
-
-AutoCloseFD::AutoCloseFD(int fd) : fd{fd} {}
-
-
-AutoCloseFD::AutoCloseFD(AutoCloseFD && that) : fd{that.fd}
-{
-    that.fd = -1;
-}
-
-
-AutoCloseFD & AutoCloseFD::operator =(AutoCloseFD && that)
-{
-    close();
-    fd = that.fd;
-    that.fd = -1;
-    return *this;
-}
-
-
-AutoCloseFD::~AutoCloseFD()
-{
-    try {
-        close();
-    } catch (...) {
-        ignoreException();
-    }
-}
-
-
-int AutoCloseFD::get() const
-{
-    return fd;
-}
-
-
-void AutoCloseFD::close()
-{
-    if (fd != -1) {
-        if (::close(fd) == -1)
-            /* This should never happen. */
-            throw SysError("closing file descriptor %1%", fd);
-        fd = -1;
-    }
-}
-
-void AutoCloseFD::fsync() const
-{
-  if (fd != -1) {
-      int result;
-#if __APPLE__
-      result = ::fcntl(fd, F_FULLFSYNC);
-#else
-      result = ::fsync(fd);
-#endif
-      if (result == -1)
-          throw SysError("fsync file descriptor %1%", fd);
-  }
-}
-
-
-void AutoCloseFD::startFsync() const
-{
-#if __linux__
-        if (fd != -1) {
-            /* Ignore failure, since fsync must be run later anyway. This is just a performance optimization. */
-            ::sync_file_range(fd, 0, 0, SYNC_FILE_RANGE_WRITE);
-        }
-#endif
-}
-
-
-AutoCloseFD::operator bool() const
-{
-    return fd != -1;
-}
-
-
-int AutoCloseFD::release()
-{
-    int oldFD = fd;
-    fd = -1;
-    return oldFD;
-}
-
-
-void Pipe::create()
-{
-    int fds[2];
-#if HAVE_PIPE2
-    if (pipe2(fds, O_CLOEXEC) != 0) throw SysError("creating pipe");
-#else
-    if (pipe(fds) != 0) throw SysError("creating pipe");
-    closeOnExec(fds[0]);
-    closeOnExec(fds[1]);
-#endif
-    readSide = fds[0];
-    writeSide = fds[1];
-}
-
-
-void Pipe::close()
-{
-    readSide.close();
-    writeSide.close();
-}
-
-
-//////////////////////////////////////////////////////////////////////
-
-
-Pid::Pid()
-{
-}
-
-
-Pid::Pid(pid_t pid)
-    : pid(pid)
-{
-}
-
-
-Pid::~Pid()
-{
-    if (pid != -1) kill();
-}
-
-
-void Pid::operator =(pid_t pid)
-{
-    if (this->pid != -1 && this->pid != pid) kill();
-    this->pid = pid;
-    killSignal = SIGKILL; // reset signal to default
-}
-
-
-Pid::operator pid_t()
-{
-    return pid;
-}
-
-
-int Pid::kill()
-{
-    assert(pid != -1);
-
-    debug("killing process %1%", pid);
-
-    /* Send the requested signal to the child.  If it has its own
-       process group, send the signal to every process in the child
-       process group (which hopefully includes *all* its children). */
-    if (::kill(separatePG ? -pid : pid, killSignal) != 0) {
-        /* On BSDs, killing a process group will return EPERM if all
-           processes in the group are zombies (or something like
-           that). So try to detect and ignore that situation. */
-#if __FreeBSD__ || __APPLE__
-        if (errno != EPERM || ::kill(pid, 0) != 0)
-#endif
-            logError(SysError("killing process %d", pid).info());
-    }
-
-    return wait();
-}
-
-
-int Pid::wait()
-{
-    assert(pid != -1);
-    while (1) {
-        int status;
-        int res = waitpid(pid, &status, 0);
-        if (res == pid) {
-            pid = -1;
-            return status;
-        }
-        if (errno != EINTR)
-            throw SysError("cannot get exit status of PID %d", pid);
-        checkInterrupt();
-    }
-}
-
-
-void Pid::setSeparatePG(bool separatePG)
-{
-    this->separatePG = separatePG;
-}
-
-
-void Pid::setKillSignal(int signal)
-{
-    this->killSignal = signal;
-}
-
-
-pid_t Pid::release()
-{
-    pid_t p = pid;
-    pid = -1;
-    return p;
-}
-
-
-void killUser(uid_t uid)
-{
-    debug("killing all processes running under uid '%1%'", uid);
-
-    assert(uid != 0); /* just to be safe... */
-
-    /* The system call kill(-1, sig) sends the signal `sig' to all
-       users to which the current process can send signals.  So we
-       fork a process, switch to uid, and send a mass kill. */
-
-    Pid pid = startProcess([&]() {
-
-        if (setuid(uid) == -1)
-            throw SysError("setting uid");
-
-        while (true) {
-#ifdef __APPLE__
-            /* OSX's kill syscall takes a third parameter that, among
-               other things, determines if kill(-1, signo) affects the
-               calling process. In the OSX libc, it's set to true,
-               which means "follow POSIX", which we don't want here
-                 */
-            if (syscall(SYS_kill, -1, SIGKILL, false) == 0) break;
-#else
-            if (kill(-1, SIGKILL) == 0) break;
-#endif
-            if (errno == ESRCH || errno == EPERM) break; /* no more processes */
-            if (errno != EINTR)
-                throw SysError("cannot kill processes for uid '%1%'", uid);
-        }
-
-        _exit(0);
-    });
-=======
-namespace nix {
->>>>>>> af26fe39
 
 void initLibUtil() {
     // Check that exception handling works. Exception handling has been observed
