--- conflicted
+++ resolved
@@ -171,58 +171,6 @@
 #error Coroutines are broken in this version of Boost!
 #endif
 
-<<<<<<< HEAD
-=======
-/* A concrete datatype allow virtual dispatch of stack allocation methods. */
-struct VirtualStackAllocator {
-    StackAllocator *allocator = StackAllocator::defaultAllocator;
-
-    boost::context::stack_context allocate() {
-        return allocator->allocate();
-    }
-
-    void deallocate(boost::context::stack_context sctx) {
-        allocator->deallocate(sctx);
-    }
-};
-
-
-/* This class reifies the default boost coroutine stack allocation strategy with
-   a virtual interface. */
-class DefaultStackAllocator : public StackAllocator {
-    boost::coroutines2::default_stack stack;
-
-    boost::context::stack_context allocate() override {
-        return stack.allocate();
-    }
-
-    void deallocate(boost::context::stack_context sctx) override {
-        stack.deallocate(sctx);
-    }
-};
-
-static DefaultStackAllocator defaultAllocatorSingleton;
-
-StackAllocator *StackAllocator::defaultAllocator = &defaultAllocatorSingleton;
-
-
-std::shared_ptr<void> (*create_coro_gc_hook)() = []() -> std::shared_ptr<void> {
-    return {};
-};
-
-/* This class is used for entry and exit hooks on coroutines */
-class CoroutineContext {
-    /* Disable GC when entering the coroutine without the boehm patch,
-     * since it doesn't find the main thread stack in this case.
-     * std::shared_ptr<void> performs type-erasure, so it will call the right
-     * deleter. */
-    const std::shared_ptr<void> coro_gc_hook = create_coro_gc_hook();
-public:
-    CoroutineContext() {};
-    ~CoroutineContext() {};
-};
-
->>>>>>> 6accf869
 std::unique_ptr<FinishSink> sourceToSink(std::function<void(Source &)> fun)
 {
     struct SourceToSink : FinishSink
@@ -270,18 +218,8 @@
 
         void finish() override
         {
-<<<<<<< HEAD
             if (coro && *coro)
                 (*coro)(true);
-=======
-            if (!coro) return;
-            if (!*coro) unreachable();
-            {
-                CoroutineContext ctx;
-                (*coro)(true);
-            }
-            if (*coro) unreachable();
->>>>>>> 6accf869
         }
     };
 
