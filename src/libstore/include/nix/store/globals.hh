#pragma once
///@file

#include <map>
#include <limits>

#include <sys/types.h>

#include "nix/util/types.hh"
#include "nix/util/configuration.hh"
#include "nix/util/environment-variables.hh"
#include "nix/util/experimental-features.hh"
#include "nix/util/users.hh"

#include "nix/store/config.hh"

namespace nix {

typedef enum { smEnabled, smRelaxed, smDisabled } SandboxMode;

struct MaxBuildJobsSetting : public BaseSetting<unsigned int>
{
    MaxBuildJobsSetting(Config * options,
        unsigned int def,
        const std::string & name,
        const std::string & description,
        const StringSet & aliases = {})
        : BaseSetting<unsigned int>(def, true, name, description, aliases)
    {
        options->addSetting(this);
    }

    unsigned int parse(const std::string & str) const override;
};

const uint32_t maxIdsPerBuild =
    #ifdef __linux__
    1 << 16
    #else
    1
    #endif
    ;

class Settings : public Config {

    unsigned int getDefaultCores();

    StringSet getDefaultSystemFeatures();

    StringSet getDefaultExtraPlatforms();

    bool isWSL1();

    Path getDefaultSSLCertFile();

public:

    Settings();

    Path nixPrefix;

    /**
     * The directory where we store sources and derived files.
     */
    Path nixStore;

    Path nixDataDir; /* !!! fix */

    /**
     * The directory where we log various operations.
     */
    Path nixLogDir;

    /**
     * The directory where state is stored.
     */
    Path nixStateDir;

    /**
     * The directory where system configuration files are stored.
     */
    Path nixConfDir;

    /**
     * A list of user configuration files to load.
     */
    std::vector<Path> nixUserConfFiles;

    /**
     * File name of the socket the daemon listens to.
     */
    Path nixDaemonSocketFile;

    Setting<std::string> storeUri{this, getEnv("NIX_REMOTE").value_or("auto"), "store",
        R"(
          The [URL of the Nix store](@docroot@/store/types/index.md#store-url-format)
          to use for most operations.
          See the
          [Store Types](@docroot@/store/types/index.md)
          section of the manual for supported store types and settings.
        )"};

    Setting<bool> keepFailed{this, false, "keep-failed",
        "Whether to keep temporary directories of failed builds."};

    Setting<bool> keepGoing{this, false, "keep-going",
        "Whether to keep building derivations when another build fails."};

    Setting<bool> tryFallback{
        this, false, "fallback",
        R"(
          If set to `true`, Nix will fall back to building from source if a
          binary substitute fails. This is equivalent to the `--fallback`
          flag. The default is `false`.
        )",
        {"build-fallback"}};

    /**
     * Whether to show build log output in real time.
     */
    bool verboseBuild = true;

    Setting<size_t> logLines{this, 25, "log-lines",
        "The number of lines of the tail of "
        "the log to show if a build fails."};

    MaxBuildJobsSetting maxBuildJobs{
        this, 1, "max-jobs",
        R"(
          Maximum number of jobs that Nix will try to build locally in parallel.

          The special value `auto` causes Nix to use the number of CPUs in your system.
          Use `0` to disable local builds and directly use the remote machines specified in [`builders`](#conf-builders).
          This will not affect derivations that have [`preferLocalBuild = true`](@docroot@/language/advanced-attributes.md#adv-attr-preferLocalBuild), which are always built locally.

          > **Note**
          >
          > The number of CPU cores to use for each build job is independently determined by the [`cores`](#conf-cores) setting.

          <!-- TODO(@fricklerhandwerk): would be good to have those shorthands for common options as part of the specification -->
          The setting can be overridden using the `--max-jobs` (`-j`) command line switch.
        )",
        {"build-max-jobs"}};

    Setting<unsigned int> maxSubstitutionJobs{
        this, 16, "max-substitution-jobs",
        R"(
          This option defines the maximum number of substitution jobs that Nix
          will try to run in parallel. The default is `16`. The minimum value
          one can choose is `1` and lower values will be interpreted as `1`.
        )",
        {"substitution-max-jobs"}};

    Setting<unsigned int> buildCores{
        this,
        getDefaultCores(),
        "cores",
        R"(
          Sets the value of the `NIX_BUILD_CORES` environment variable in the [invocation of the `builder` executable](@docroot@/language/derivations.md#builder-execution) of a derivation.
          The `builder` executable can use this variable to control its own maximum amount of parallelism.

          <!--
          FIXME(@fricklerhandwerk): I don't think this should even be mentioned here.
          A very generic example using `derivation` and `xargs` may be more appropriate to explain the mechanism.
          Using `mkDerivation` as an example requires being aware of that there are multiple independent layers that are completely opaque here.
          -->
          For instance, in Nixpkgs, if the attribute `enableParallelBuilding` for the `mkDerivation` build helper is set to `true`, it will pass the `-j${NIX_BUILD_CORES}` flag to GNU Make.

          The value `0` means that the `builder` should use all available CPU cores in the system.

          > **Note**
          >
          > The number of parallel local Nix build jobs is independently controlled with the [`max-jobs`](#conf-max-jobs) setting.
        )",
        {"build-cores"},
        // Don't document the machine-specific default value
        false};

    /**
     * Read-only mode.  Don't copy stuff to the store, don't change
     * the database.
     */
    bool readOnlyMode = false;

    Setting<std::string> thisSystem{
        this, NIX_LOCAL_SYSTEM, "system",
        R"(
          The system type of the current Nix installation.
          Nix will only build a given [store derivation](@docroot@/glossary.md#gloss-store-derivation) locally when its `system` attribute equals any of the values specified here or in [`extra-platforms`](#conf-extra-platforms).

          The default value is set when Nix itself is compiled for the system it will run on.
          The following system types are widely used, as Nix is actively supported on these platforms:

          - `x86_64-linux`
          - `x86_64-darwin`
          - `i686-linux`
          - `aarch64-linux`
          - `aarch64-darwin`
          - `armv6l-linux`
          - `armv7l-linux`

          In general, you do not have to modify this setting.
          While you can force Nix to run a Darwin-specific `builder` executable on a Linux machine, the result would obviously be wrong.

          This value is available in the Nix language as
          [`builtins.currentSystem`](@docroot@/language/builtins.md#builtins-currentSystem)
          if the
          [`eval-system`](#conf-eval-system)
          configuration option is set as the empty string.
        )"};

    Setting<time_t> maxSilentTime{
        this, 0, "max-silent-time",
        R"(
          This option defines the maximum number of seconds that a builder can
          go without producing any data on standard output or standard error.
          This is useful (for instance in an automated build system) to catch
          builds that are stuck in an infinite loop, or to catch remote builds
          that are hanging due to network problems. It can be overridden using
          the `--max-silent-time` command line switch.

          The value `0` means that there is no timeout. This is also the
          default.
        )",
        {"build-max-silent-time"}};

    Setting<time_t> buildTimeout{
        this, 0, "timeout",
        R"(
          This option defines the maximum number of seconds that a builder can
          run. This is useful (for instance in an automated build system) to
          catch builds that are stuck in an infinite loop but keep writing to
          their standard output or standard error. It can be overridden using
          the `--timeout` command line switch.

          The value `0` means that there is no timeout. This is also the
          default.
        )",
        {"build-timeout"}};

    Setting<Strings> buildHook{this, {"nix", "__build-remote"}, "build-hook",
        R"(
          The path to the helper program that executes remote builds.

          Nix communicates with the build hook over `stdio` using a custom protocol to request builds that cannot be performed directly by the Nix daemon.
          The default value is the internal Nix binary that implements remote building.

          > **Important**
          >
          > Change this setting only if you really know what you’re doing.
        )"};

    Setting<std::string> builders{
        this, "@" + nixConfDir + "/machines", "builders",
        R"(
          A semicolon- or newline-separated list of build machines.

          In addition to the [usual ways of setting configuration options](@docroot@/command-ref/conf-file.md), the value can be read from a file by prefixing its absolute path with `@`.

          > **Example**
          >
          > This is the default setting:
          >
          > ```
          > builders = @/etc/nix/machines
          > ```

          Each machine specification consists of the following elements, separated by spaces.
          Only the first element is required.
          To leave a field at its default, set it to `-`.

          1. The URI of the remote store in the format `ssh://[username@]hostname`.

             > **Example**
             >
             > `ssh://nix@mac`

             For backward compatibility, `ssh://` may be omitted.
             The hostname may be an alias defined in `~/.ssh/config`.

          2. A comma-separated list of [Nix system types](@docroot@/development/building.md#system-type).
             If omitted, this defaults to the local platform type.

             > **Example**
             >
             > `aarch64-darwin`

             It is possible for a machine to support multiple platform types.

             > **Example**
             >
             > `i686-linux,x86_64-linux`

          3. The SSH identity file to be used to log in to the remote machine.
             If omitted, SSH will use its regular identities.

             > **Example**
             >
             > `/home/user/.ssh/id_mac`

          4. The maximum number of builds that Nix will execute in parallel on the machine.
             Typically this should be equal to the number of CPU cores.

          5. The “speed factor”, indicating the relative speed of the machine as a positive integer.
             If there are multiple machines of the right type, Nix will prefer the fastest, taking load into account.

          6. A comma-separated list of supported [system features](#conf-system-features).

             A machine will only be used to build a derivation if all the features in the derivation's [`requiredSystemFeatures`](@docroot@/language/advanced-attributes.html#adv-attr-requiredSystemFeatures) attribute are supported by that machine.

          7. A comma-separated list of required [system features](#conf-system-features).

             A machine will only be used to build a derivation if all of the machine’s required features appear in the derivation’s [`requiredSystemFeatures`](@docroot@/language/advanced-attributes.html#adv-attr-requiredSystemFeatures) attribute.

          8. The (base64-encoded) public host key of the remote machine.
             If omitted, SSH will use its regular `known_hosts` file.

             The value for this field can be obtained via `base64 -w0`.

          > **Example**
          >
          > Multiple builders specified on the command line:
          >
          > ```console
          > --builders 'ssh://mac x86_64-darwin ; ssh://beastie x86_64-freebsd'
          > ```

          > **Example**
          >
          > This specifies several machines that can perform `i686-linux` builds:
          >
          > ```
          > nix@scratchy.labs.cs.uu.nl i686-linux /home/nix/.ssh/id_scratchy 8 1 kvm
          > nix@itchy.labs.cs.uu.nl    i686-linux /home/nix/.ssh/id_scratchy 8 2
          > nix@poochie.labs.cs.uu.nl  i686-linux /home/nix/.ssh/id_scratchy 1 2 kvm benchmark
          > ```
          >
          > However, `poochie` will only build derivations that have the attribute
          >
          > ```nix
          > requiredSystemFeatures = [ "benchmark" ];
          > ```
          >
          > or
          >
          > ```nix
          > requiredSystemFeatures = [ "benchmark" "kvm" ];
          > ```
          >
          > `itchy` cannot do builds that require `kvm`, but `scratchy` does support such builds.
          > For regular builds, `itchy` will be preferred over `scratchy` because it has a higher speed factor.

          For Nix to use substituters, the calling user must be in the [`trusted-users`](#conf-trusted-users) list.

          > **Note**
          >
          > A build machine must be accessible via SSH and have Nix installed.
          > `nix` must be available in `$PATH` for the user connecting over SSH.

          > **Warning**
          >
          > If you are building via the Nix daemon (default), the Nix daemon user account on the local machine (that is, `root`) requires access to a user account on the remote machine (not necessarily `root`).
          >
          > If you can’t or don’t want to configure `root` to be able to access the remote machine, set [`store`](#conf-store) to any [local store](@docroot@/store/types/local-store.html), e.g. by passing `--store /tmp` to the command on the local machine.

          To build only on remote machines and disable local builds, set [`max-jobs`](#conf-max-jobs) to 0.

          If you want the remote machines to use substituters, set [`builders-use-substitutes`](#conf-builders-use-substituters) to `true`.
        )",
        {}, false};

    Setting<bool> alwaysAllowSubstitutes{
        this, false, "always-allow-substitutes",
        R"(
          If set to `true`, Nix will ignore the [`allowSubstitutes`](@docroot@/language/advanced-attributes.md) attribute in derivations and always attempt to use [available substituters](#conf-substituters).
        )"};

    Setting<bool> buildersUseSubstitutes{
        this, false, "builders-use-substitutes",
        R"(
          If set to `true`, Nix will instruct [remote build machines](#conf-builders) to use their own [`substituters`](#conf-substituters) if available.

          It means that remote build hosts will fetch as many dependencies as possible from their own substituters (e.g, from `cache.nixos.org`) instead of waiting for the local machine to upload them all.
          This can drastically reduce build times if the network connection between the local machine and the remote build host is slow.
        )"};

    Setting<off_t> reservedSize{this, 8 * 1024 * 1024, "gc-reserved-space",
        "Amount of reserved disk space for the garbage collector."};

    Setting<bool> fsyncMetadata{
        this, true, "fsync-metadata",
        R"(
          If set to `true`, changes to the Nix store metadata (in
          `/nix/var/nix/db`) are synchronously flushed to disk. This improves
          robustness in case of system crashes, but reduces performance. The
          default is `true`.
        )"};

    Setting<bool> fsyncStorePaths{this, false, "fsync-store-paths",
        R"(
          Whether to call `fsync()` on store paths before registering them, to
          flush them to disk. This improves robustness in case of system crashes,
          but reduces performance. The default is `false`.
        )"};

    Setting<bool> useSQLiteWAL{this, !isWSL1(), "use-sqlite-wal",
        "Whether SQLite should use WAL mode."};

#ifndef _WIN32
    // FIXME: remove this option, `fsync-store-paths` is faster.
    Setting<bool> syncBeforeRegistering{this, false, "sync-before-registering",
        "Whether to call `sync()` before registering a path as valid."};
#endif

    Setting<bool> useSubstitutes{
        this, true, "substitute",
        R"(
          If set to `true` (default), Nix will use binary substitutes if
          available. This option can be disabled to force building from
          source.
        )",
        {"build-use-substitutes"}};

    Setting<std::string> buildUsersGroup{
        this, "", "build-users-group",
        R"(
          This options specifies the Unix group containing the Nix build user
          accounts. In multi-user Nix installations, builds should not be
          performed by the Nix account since that would allow users to
          arbitrarily modify the Nix store and database by supplying specially
          crafted builders; and they cannot be performed by the calling user
          since that would allow him/her to influence the build result.

          Therefore, if this option is non-empty and specifies a valid group,
          builds will be performed under the user accounts that are a member
          of the group specified here (as listed in `/etc/group`). Those user
          accounts should not be used for any other purpose\!

          Nix will never run two builds under the same user account at the
          same time. This is to prevent an obvious security hole: a malicious
          user writing a Nix expression that modifies the build result of a
          legitimate Nix expression being built by another user. Therefore it
          is good to have as many Nix build user accounts as you can spare.
          (Remember: uids are cheap.)

          The build users should have permission to create files in the Nix
          store, but not delete them. Therefore, `/nix/store` should be owned
          by the Nix account, its group should be the group specified here,
          and its mode should be `1775`.

          If the build users group is empty, builds will be performed under
          the uid of the Nix process (that is, the uid of the caller if
          `NIX_REMOTE` is empty, the uid under which the Nix daemon runs if
          `NIX_REMOTE` is `daemon`). Obviously, this should not be used
          with a nix daemon accessible to untrusted clients.

          Defaults to `nixbld` when running as root, *empty* otherwise.
        )",
        {}, false};

    Setting<bool> autoAllocateUids{this, false, "auto-allocate-uids",
        R"(
          Whether to select UIDs for builds automatically, instead of using the
          users in `build-users-group`.

          UIDs are allocated starting at 872415232 (0x34000000) on Linux and 56930 on macOS.
        )", {}, true, Xp::AutoAllocateUids};

    Setting<uint32_t> startId{this,
        #ifdef __linux__
        0x34000000,
        #else
        56930,
        #endif
        "start-id",
        "The first UID and GID to use for dynamic ID allocation."};

    Setting<uint32_t> uidCount{this,
        #ifdef __linux__
        maxIdsPerBuild * 128,
        #else
        128,
        #endif
        "id-count",
        "The number of UIDs/GIDs to use for dynamic ID allocation."};

    Setting<StringSet> supplementaryGroups{
        this, {"kvm"}, "supplementary-groups",
        R"(
          A list of supplementary groups to be added to build users when dynamic
          UID/GID allocation [`auto-allocate-uids`](#conf-auto-allocate-uids) is
          enabled.

          By default, each listed group is mapped into the build sandbox using its
          host system GID. You can override the mapped GID by appending `:GID` to
          the group name. If a group does not exist on the host (i.e., has no
          assigned GID), it is silently ignored.

          Example:

          ```nix
          extra-supplementary-groups = nixbld users:10100
          ```

          This maps the `nixbld` group using its assigned GID (usually 30000).
          And the `users` group gets assigned GID 10100.

          > **Note**
          >
          > When using [`build-users-group`](#conf-build-users-group),
          > supplementary groups should instead be specified directly in the
          > user definitions.
        )",
        {"build-supplementary-groups"}};

    #ifdef __linux__
    Setting<bool> useCgroups{
        this, false, "use-cgroups",
        R"(
          Whether to execute builds inside cgroups.
          This is only supported on Linux.

          Cgroups are required and enabled automatically for derivations
          that require the `uid-range` system feature.
        )"};
    #endif

    Setting<bool> impersonateLinux26{this, false, "impersonate-linux-26",
        "Whether to impersonate a Linux 2.6 machine on newer kernels.",
        {"build-impersonate-linux-26"}};

    Setting<bool> keepLog{
        this, true, "keep-build-log",
        R"(
          If set to `true` (the default), Nix will write the build log of a
          derivation (i.e. the standard output and error of its builder) to
          the directory `/nix/var/log/nix/drvs`. The build log can be
          retrieved using the command `nix-store -l path`.
        )",
        {"build-keep-log"}};

    Setting<bool> compressLog{
        this, true, "compress-build-log",
        R"(
          If set to `true` (the default), build logs written to
          `/nix/var/log/nix/drvs` will be compressed on the fly using bzip2.
          Otherwise, they will not be compressed.
        )",
        {"build-compress-log"}};

    Setting<unsigned long> maxLogSize{
        this, 0, "max-build-log-size",
        R"(
          This option defines the maximum number of bytes that a builder can
          write to its stdout/stderr. If the builder exceeds this limit, it’s
          killed. A value of `0` (the default) means that there is no limit.
        )",
        {"build-max-log-size"}};

    Setting<unsigned int> pollInterval{this, 5, "build-poll-interval",
        "How often (in seconds) to poll for locks."};

    Setting<bool> gcKeepOutputs{
        this, false, "keep-outputs",
        R"(
          If `true`, the garbage collector will keep the outputs of
          non-garbage derivations. If `false` (default), outputs will be
          deleted unless they are GC roots themselves (or reachable from other
          roots).

          In general, outputs must be registered as roots separately. However,
          even if the output of a derivation is registered as a root, the
          collector will still delete store paths that are used only at build
          time (e.g., the C compiler, or source tarballs downloaded from the
          network). To prevent it from doing so, set this option to `true`.
        )",
        {"gc-keep-outputs"}};

    Setting<bool> gcKeepDerivations{
        this, true, "keep-derivations",
        R"(
          If `true` (default), the garbage collector will keep the derivations
          from which non-garbage store paths were built. If `false`, they will
          be deleted unless explicitly registered as a root (or reachable from
          other roots).

          Keeping derivation around is useful for querying and traceability
          (e.g., it allows you to ask with what dependencies or options a
          store path was built), so by default this option is on. Turn it off
          to save a bit of disk space (or a lot if `keep-outputs` is also
          turned on).
        )",
        {"gc-keep-derivations"}};

    Setting<bool> autoOptimiseStore{
        this, false, "auto-optimise-store",
        R"(
          If set to `true`, Nix automatically detects files in the store
          that have identical contents, and replaces them with hard links to
          a single copy. This saves disk space. If set to `false` (the
          default), you can still run `nix-store --optimise` to get rid of
          duplicate files.
        )"};

    Setting<bool> envKeepDerivations{
        this, false, "keep-env-derivations",
        R"(
          If `false` (default), derivations are not stored in Nix user
          environments. That is, the derivations of any build-time-only
          dependencies may be garbage-collected.

          If `true`, when you add a Nix derivation to a user environment, the
          path of the derivation is stored in the user environment. Thus, the
          derivation will not be garbage-collected until the user environment
          generation is deleted (`nix-env --delete-generations`). To prevent
          build-time-only dependencies from being collected, you should also
          turn on `keep-outputs`.

          The difference between this option and `keep-derivations` is that
          this one is “sticky”: it applies to any user environment created
          while this option was enabled, while `keep-derivations` only applies
          at the moment the garbage collector is run.
        )",
        {"env-keep-derivations"}};

    Setting<SandboxMode> sandboxMode{
        this,
        #ifdef __linux__
          smEnabled
        #else
          smDisabled
        #endif
        , "sandbox",
        R"(
          If set to `true`, builds will be performed in a *sandboxed
          environment*, i.e., they’re isolated from the normal file system
          hierarchy and will only see their dependencies in the Nix store,
          the temporary build directory, private versions of `/proc`,
          `/dev`, `/dev/shm` and `/dev/pts` (on Linux), and the paths
          configured with the `sandbox-paths` option. This is useful to
          prevent undeclared dependencies on files in directories such as
          `/usr/bin`. In addition, on Linux, builds run in private PID,
          mount, network, IPC and UTS namespaces to isolate them from other
          processes in the system (except that fixed-output derivations do
          not run in private network namespace to ensure they can access the
          network).

          Currently, sandboxing only work on Linux and macOS. The use of a
          sandbox requires that Nix is run as root (so you should use the
          “build users” feature to perform the actual builds under different
          users than root).

          If this option is set to `relaxed`, then fixed-output derivations
          and derivations that have the `__noChroot` attribute set to `true`
          do not run in sandboxes.

          The default is `true` on Linux and `false` on all other platforms.
        )",
        {"build-use-chroot", "build-use-sandbox"}};

    Setting<PathSet> sandboxPaths{
        this, {}, "sandbox-paths",
        R"(
          A list of paths bind-mounted into Nix sandbox environments. Use the
<<<<<<< HEAD
          syntax `target[=source][:ro][?]` to control the mount:
=======
          syntax `target[=source][:ro][:idmap=IDMAP][?]` to control the mount:
>>>>>>> a8030971

          - `=source` will mount a different path at target location; for
            instance, `/bin=/nix-bin` will mount the path `/nix-bin` as `/bin`
            inside the sandbox.

          - `:ro` makes the mount read-only (Linux only).

<<<<<<< HEAD
=======
          - `:idmap=IDMAP` will make an ID-mapped mount. For more details see
            `X-mount.idmap` in `mount(8)`. The syntax for `IDMAP` is
            `type=mount[-host[-range]]` where type is either `u` or `g`, `mount`
            defines the first ID of the range mapped inside the sandbox,
            `host` is the first ID outside the sandbox (same as `mount` if unset)
            and `range` is the size of mapped ID range (1 if unset). Multiple
            mappings can be given by separating them with ",". For example,
            `:idmap=u=1000-30000,g=100-30000-1` will map UID 1000 and GID 100
            (primary IDs of the build user) to ID 30000 in the host
            filesystem.

            Note that by default only UID 1000 and GID 100 are mapped in the
            sandbox. To make use of other GIDs this should be combined with
            [`supplementary-groups`](#conf-supplementary-groups`). Unmapped
            IDs are not usable in the sandbox.

            Linux 5.12+ only. Only some filesystems support ID-mapped mounts.
            See `mount_setattr(2)` for a list.

>>>>>>> a8030971
          - `?` makes it not an error if *source* does not exist; for example,
            `/dev/nvidiactl?` specifies that `/dev/nvidiactl` will only be
            mounted in the sandbox if it exists in the host filesystem.

          If the source is in the Nix store, then its closure will be added to
          the sandbox as well.

          Depending on how Nix was built, the default value for this option
          may be empty or provide `/bin/sh` as a bind-mount of `bash`.
        )",
        {"build-chroot-dirs", "build-sandbox-paths"}};

    Setting<bool> sandboxFallback{this, true, "sandbox-fallback",
        "Whether to disable sandboxing when the kernel doesn't allow it."};

#ifndef _WIN32
    Setting<bool> requireDropSupplementaryGroups{this, isRootUser(), "require-drop-supplementary-groups",
        R"(
          Following the principle of least privilege,
          Nix will attempt to drop supplementary groups when building with sandboxing.

          However this can fail under some circumstances.
          For example, if the user lacks the `CAP_SETGID` capability.
          Search `setgroups(2)` for `EPERM` to find more detailed information on this.

          If you encounter such a failure, setting this option to `false` will let you ignore it and continue.
          But before doing so, you should consider the security implications carefully.
          Not dropping supplementary groups means the build sandbox will be less restricted than intended.

          This option defaults to `true` when the user is root
          (since `root` usually has permissions to call setgroups)
          and `false` otherwise.
        )"};
#endif

#ifdef __linux__
    Setting<std::string> sandboxShmSize{
        this, "50%", "sandbox-dev-shm-size",
        R"(
            *Linux only*

            This option determines the maximum size of the `tmpfs` filesystem
            mounted on `/dev/shm` in Linux sandboxes. For the format, see the
            description of the `size` option of `tmpfs` in mount(8). The default
            is `50%`.
        )"};
#endif

#if defined(__linux__) || defined(__FreeBSD__)
    Setting<Path> sandboxBuildDir{this, "/build", "sandbox-build-dir",
        R"(
            *Linux only*

            The build directory inside the sandbox.

            This directory is backed by [`build-dir`](#conf-build-dir) on the host.
        )"};
#endif

    Setting<std::optional<Path>> buildDir{this, std::nullopt, "build-dir",
        R"(
            The directory on the host, in which derivations' temporary build directories are created.

            If not set, Nix will use the system temporary directory indicated by the `TMPDIR` environment variable.
            Note that builds are often performed by the Nix daemon, so its `TMPDIR` is used, and not that of the Nix command line interface.

            This is also the location where [`--keep-failed`](@docroot@/command-ref/opt-common.md#opt-keep-failed) leaves its files.

            If Nix runs without sandbox, or if the platform does not support sandboxing with bind mounts (e.g. macOS), then the [`builder`](@docroot@/language/derivations.md#attr-builder)'s environment will contain this directory, instead of the virtual location [`sandbox-build-dir`](#conf-sandbox-build-dir).
        )"};

    Setting<PathSet> allowedImpureHostPrefixes{this, {}, "allowed-impure-host-deps",
        "Which prefixes to allow derivations to ask for access to (primarily for Darwin)."};

#ifdef __APPLE__
    Setting<bool> darwinLogSandboxViolations{this, false, "darwin-log-sandbox-violations",
        "Whether to log Darwin sandbox access violations to the system log."};
#endif

    Setting<bool> runDiffHook{
        this, false, "run-diff-hook",
        R"(
          If true, enable the execution of the `diff-hook` program.

          When using the Nix daemon, `run-diff-hook` must be set in the
          `nix.conf` configuration file, and cannot be passed at the command
          line.
        )"};

    OptionalPathSetting diffHook{
        this, std::nullopt, "diff-hook",
        R"(
          Absolute path to an executable capable of diffing build
          results. The hook is executed if `run-diff-hook` is true, and the
          output of a build is known to not be the same. This program is not
          executed to determine if two results are the same.

          The diff hook is executed by the same user and group who ran the
          build. However, the diff hook does not have write access to the
          store path just built.

          The diff hook program receives three parameters:

          1.  A path to the previous build's results

          2.  A path to the current build's results

          3.  The path to the build's derivation

          4.  The path to the build's scratch directory. This directory will
              exist only if the build was run with `--keep-failed`.

          The stderr and stdout output from the diff hook will not be
          displayed to the user. Instead, it will print to the nix-daemon's
          log.

          When using the Nix daemon, `diff-hook` must be set in the `nix.conf`
          configuration file, and cannot be passed at the command line.
        )"};

    Setting<Strings> trustedPublicKeys{
        this,
        {"cache.nixos.org-1:6NCHdD59X431o0gWypbMrAURkbJ16ZPMQFGspcDShjY="},
        "trusted-public-keys",
        R"(
          A whitespace-separated list of public keys.

          At least one of the following condition must be met
          for Nix to accept copying a store object from another
          Nix store (such as a [substituter](#conf-substituters)):

          - the store object has been signed using a key in the trusted keys list
          - the [`require-sigs`](#conf-require-sigs) option has been set to `false`
          - the store URL is configured with `trusted=true`
          - the store object is [content-addressed](@docroot@/glossary.md#gloss-content-addressed-store-object)
        )",
        {"binary-cache-public-keys"}};

    Setting<Strings> secretKeyFiles{
        this, {}, "secret-key-files",
        R"(
          A whitespace-separated list of files containing secret (private)
          keys. These are used to sign locally-built paths. They can be
          generated using `nix-store --generate-binary-cache-key`. The
          corresponding public key can be distributed to other users, who
          can add it to `trusted-public-keys` in their `nix.conf`.
        )"};

    Setting<unsigned int> tarballTtl{
        this, 60 * 60, "tarball-ttl",
        R"(
          The number of seconds a downloaded tarball is considered fresh. If
          the cached tarball is stale, Nix will check whether it is still up
          to date using the ETag header. Nix will download a new version if
          the ETag header is unsupported, or the cached ETag doesn't match.

          Setting the TTL to `0` forces Nix to always check if the tarball is
          up to date.

          Nix caches tarballs in `$XDG_CACHE_HOME/nix/tarballs`.

          Files fetched via `NIX_PATH`, `fetchGit`, `fetchMercurial`,
          `fetchTarball`, and `fetchurl` respect this TTL.
        )"};

    Setting<bool> requireSigs{
        this, true, "require-sigs",
        R"(
          If set to `true` (the default), any non-content-addressed path added
          or copied to the Nix store (e.g. when substituting from a binary
          cache) must have a signature by a trusted key. A trusted key is one
          listed in `trusted-public-keys`, or a public key counterpart to a
          private key stored in a file listed in `secret-key-files`.

          Set to `false` to disable signature checking and trust all
          non-content-addressed paths unconditionally.

          (Content-addressed paths are inherently trustworthy and thus
          unaffected by this configuration option.)
        )"};

    Setting<StringSet> extraPlatforms{
        this,
        getDefaultExtraPlatforms(),
        "extra-platforms",
        R"(
          System types of executables that can be run on this machine.

          Nix will only build a given [store derivation](@docroot@/glossary.md#gloss-store-derivation) locally when its `system` attribute equals any of the values specified here or in the [`system` option](#conf-system).

          Setting this can be useful to build derivations locally on compatible machines:
          - `i686-linux` executables can be run on `x86_64-linux` machines (set by default)
          - `x86_64-darwin` executables can be run on macOS `aarch64-darwin` with Rosetta 2 (set by default where applicable)
          - `armv6` and `armv5tel` executables can be run on `armv7`
          - some `aarch64` machines can also natively run 32-bit ARM code
          - `qemu-user` may be used to support non-native platforms (though this
          may be slow and buggy)

          Build systems will usually detect the target platform to be the current physical system and therefore produce machine code incompatible with what may be intended in the derivation.
          You should design your derivation's `builder` accordingly and cross-check the results when using this option against natively-built versions of your derivation.
        )",
        {},
        // Don't document the machine-specific default value
        false};

    Setting<StringSet> systemFeatures{
        this,
        getDefaultSystemFeatures(),
        "system-features",
        R"(
          A set of system “features” supported by this machine.

          This complements the [`system`](#conf-system) and [`extra-platforms`](#conf-extra-platforms) configuration options and the corresponding [`system`](@docroot@/language/derivations.md#attr-system) attribute on derivations.

          A derivation can require system features in the [`requiredSystemFeatures` attribute](@docroot@/language/advanced-attributes.md#adv-attr-requiredSystemFeatures), and the machine to build the derivation must have them.

          System features are user-defined, but Nix sets the following defaults:

          - `apple-virt`

            Included on Darwin if virtualization is available.

          - `kvm`

            Included on Linux if `/dev/kvm` is accessible.

          - `nixos-test`, `benchmark`, `big-parallel`

            These historical pseudo-features are always enabled for backwards compatibility, as they are used in Nixpkgs to route Hydra builds to specific machines.

          - `ca-derivations`

            Included by default if the [`ca-derivations` experimental feature](@docroot@/development/experimental-features.md#xp-feature-ca-derivations) is enabled.

            This system feature is implicitly required by derivations with the [`__contentAddressed` attribute](@docroot@/language/advanced-attributes.md#adv-attr-__contentAddressed).

          - `recursive-nix`

            Included by default if the [`recursive-nix` experimental feature](@docroot@/development/experimental-features.md#xp-feature-recursive-nix) is enabled.

          - `uid-range`

            On Linux, Nix can run builds in a user namespace where they run as root (UID 0) and have 65,536 UIDs available.
            This is primarily useful for running containers such as `systemd-nspawn` inside a Nix build. For an example, see [`tests/systemd-nspawn/nix`][nspawn].

            [nspawn]: https://github.com/NixOS/nix/blob/67bcb99700a0da1395fa063d7c6586740b304598/tests/systemd-nspawn.nix.

            Included by default on Linux if the [`auto-allocate-uids`](#conf-auto-allocate-uids) setting is enabled.
        )",
        {},
        // Don't document the machine-specific default value
        false};

    Setting<Strings> substituters{
        this,
        Strings{"https://cache.nixos.org/"},
        "substituters",
        R"(
          A list of [URLs of Nix stores](@docroot@/store/types/index.md#store-url-format) to be used as substituters, separated by whitespace.
          A substituter is an additional [store](@docroot@/glossary.md#gloss-store) from which Nix can obtain [store objects](@docroot@/store/store-object.md) instead of building them.

          Substituters are tried based on their priority value, which each substituter can set independently.
          Lower value means higher priority.
          The default is `https://cache.nixos.org`, which has a priority of 40.

          At least one of the following conditions must be met for Nix to use a substituter:

          - The substituter is in the [`trusted-substituters`](#conf-trusted-substituters) list
          - The user calling Nix is in the [`trusted-users`](#conf-trusted-users) list

          In addition, each store path should be trusted as described in [`trusted-public-keys`](#conf-trusted-public-keys)
        )",
        {"binary-caches"}};

    Setting<StringSet> trustedSubstituters{
        this, {}, "trusted-substituters",
        R"(
          A list of [Nix store URLs](@docroot@/store/types/index.md#store-url-format), separated by whitespace.
          These are not used by default, but users of the Nix daemon can enable them by specifying [`substituters`](#conf-substituters).

          Unprivileged users (those set in only [`allowed-users`](#conf-allowed-users) but not [`trusted-users`](#conf-trusted-users)) can pass as `substituters` only those URLs listed in `trusted-substituters`.
        )",
        {"trusted-binary-caches"}};

    Setting<unsigned int> ttlNegativeNarInfoCache{
        this, 3600, "narinfo-cache-negative-ttl",
        R"(
          The TTL in seconds for negative lookups.
          If a store path is queried from a [substituter](#conf-substituters) but was not found, there will be a negative lookup cached in the local disk cache database for the specified duration.

          Set to `0` to force updating the lookup cache.

          To wipe the lookup cache completely:

          ```shell-session
          $ rm $HOME/.cache/nix/binary-cache-v*.sqlite*
          # rm /root/.cache/nix/binary-cache-v*.sqlite*
          ```
        )"};

    Setting<unsigned int> ttlPositiveNarInfoCache{
        this, 30 * 24 * 3600, "narinfo-cache-positive-ttl",
        R"(
          The TTL in seconds for positive lookups. If a store path is queried
          from a substituter, the result of the query will be cached in the
          local disk cache database including some of the NAR metadata. The
          default TTL is a month, setting a shorter TTL for positive lookups
          can be useful for binary caches that have frequent garbage
          collection, in which case having a more frequent cache invalidation
          would prevent trying to pull the path again and failing with a hash
          mismatch if the build isn't reproducible.
        )"};

    Setting<bool> printMissing{this, true, "print-missing",
        "Whether to print what paths need to be built or downloaded."};

    Setting<std::string> preBuildHook{
        this, "", "pre-build-hook",
        R"(
          If set, the path to a program that can set extra derivation-specific
          settings for this system. This is used for settings that can't be
          captured by the derivation model itself and are too variable between
          different versions of the same system to be hard-coded into nix.

          The hook is passed the derivation path and, if sandboxes are
          enabled, the sandbox directory. It can then modify the sandbox and
          send a series of commands to modify various settings to stdout. The
          currently recognized commands are:

            - `extra-sandbox-paths`\
              Pass a list of files and directories to be included in the
              sandbox for this build. One entry per line, terminated by an
              empty line. Entries have the same format as `sandbox-paths`.
        )"};

    Setting<std::string> postBuildHook{
        this, "", "post-build-hook",
        R"(
          Optional. The path to a program to execute after each build.

          This option is only settable in the global `nix.conf`, or on the
          command line by trusted users.

          When using the nix-daemon, the daemon executes the hook as `root`.
          If the nix-daemon is not involved, the hook runs as the user
          executing the nix-build.

            - The hook executes after an evaluation-time build.

            - The hook does not execute on substituted paths.

            - The hook's output always goes to the user's terminal.

            - If the hook fails, the build succeeds but no further builds
              execute.

            - The hook executes synchronously, and blocks other builds from
              progressing while it runs.

          The program executes with no arguments. The program's environment
          contains the following environment variables:

            - `DRV_PATH`
              The derivation for the built paths.

              Example:
              `/nix/store/5nihn1a7pa8b25l9zafqaqibznlvvp3f-bash-4.4-p23.drv`

            - `OUT_PATHS`
              Output paths of the built derivation, separated by a space
              character.

              Example:
              `/nix/store/zf5lbh336mnzf1nlswdn11g4n2m8zh3g-bash-4.4-p23-dev
              /nix/store/rjxwxwv1fpn9wa2x5ssk5phzwlcv4mna-bash-4.4-p23-doc
              /nix/store/6bqvbzjkcp9695dq0dpl5y43nvy37pq1-bash-4.4-p23-info
              /nix/store/r7fng3kk3vlpdlh2idnrbn37vh4imlj2-bash-4.4-p23-man
              /nix/store/xfghy8ixrhz3kyy6p724iv3cxji088dx-bash-4.4-p23`.
        )"};

    Setting<unsigned int> downloadSpeed {
        this, 0, "download-speed",
        R"(
          Specify the maximum transfer rate in kilobytes per second you want
          Nix to use for downloads.
        )"};

    Setting<std::string> netrcFile{
        this, fmt("%s/%s", nixConfDir, "netrc"), "netrc-file",
        R"(
          If set to an absolute path to a `netrc` file, Nix will use the HTTP
          authentication credentials in this file when trying to download from
          a remote host through HTTP or HTTPS. Defaults to
          `$NIX_CONF_DIR/netrc`.

          The `netrc` file consists of a list of accounts in the following
          format:

              machine my-machine
              login my-username
              password my-password

          For the exact syntax, see [the `curl`
          documentation](https://ec.haxx.se/usingcurl-netrc.html).

          > **Note**
          >
          > This must be an absolute path, and `~` is not resolved. For
          > example, `~/.netrc` won't resolve to your home directory's
          > `.netrc`.
        )"};

    Setting<Path> caFile{
        this, getDefaultSSLCertFile(), "ssl-cert-file",
        R"(
          The path of a file containing CA certificates used to
          authenticate `https://` downloads. Nix by default will use
          the first of the following files that exists:

          1. `/etc/ssl/certs/ca-certificates.crt`
          2. `/nix/var/nix/profiles/default/etc/ssl/certs/ca-bundle.crt`

          The path can be overridden by the following environment
          variables, in order of precedence:

          1. `NIX_SSL_CERT_FILE`
          2. `SSL_CERT_FILE`
        )",
        {},
        // Don't document the machine-specific default value
        false};

#ifdef __linux__
    Setting<bool> filterSyscalls{
        this, true, "filter-syscalls",
        R"(
          Whether to prevent certain dangerous system calls, such as
          creation of setuid/setgid files or adding ACLs or extended
          attributes. Only disable this if you're aware of the
          security implications.
        )"};

    Setting<bool> allowNewPrivileges{
        this, false, "allow-new-privileges",
        R"(
          (Linux-specific.) By default, builders on Linux cannot acquire new
          privileges by calling setuid/setgid programs or programs that have
          file capabilities. For example, programs such as `sudo` or `ping`
          will fail. (Note that in sandbox builds, no such programs are
          available unless you bind-mount them into the sandbox via the
          `sandbox-paths` option.) You can allow the use of such programs by
          enabling this option. This is impure and usually undesirable, but
          may be useful in certain scenarios (e.g. to spin up containers or
          set up userspace network interfaces in tests).
        )"};
#endif

#if NIX_SUPPORT_ACL
    Setting<StringSet> ignoredAcls{
        this, {"security.selinux", "system.nfs4_acl", "security.csm"}, "ignored-acls",
        R"(
          A list of ACLs that should be ignored, normally Nix attempts to
          remove all ACLs from files and directories in the Nix store, but
          some ACLs like `security.selinux` or `system.nfs4_acl` can't be
          removed even by root. Therefore it's best to just ignore them.
        )"};
#endif

    Setting<Strings> hashedMirrors{
        this, {}, "hashed-mirrors",
        R"(
          A list of web servers used by `builtins.fetchurl` to obtain files by
          hash. Given a hash algorithm *ha* and a base-16 hash *h*, Nix will try to
          download the file from *hashed-mirror*/*ha*/*h*. This allows files to
          be downloaded even if they have disappeared from their original URI.
          For example, given an example mirror `http://tarballs.nixos.org/`,
          when building the derivation

          ```nix
          builtins.fetchurl {
            url = "https://example.org/foo-1.2.3.tar.xz";
            sha256 = "2c26b46b68ffc68ff99b453c1d30413413422d706483bfa0f98a5e886266e7ae";
          }
          ```

          Nix will attempt to download this file from
          `http://tarballs.nixos.org/sha256/2c26b46b68ffc68ff99b453c1d30413413422d706483bfa0f98a5e886266e7ae`
          first. If it is not available there, if will try the original URI.
        )"};

    Setting<uint64_t> minFree{
        this, 0, "min-free",
        R"(
          When free disk space in `/nix/store` drops below `min-free` during a
          build, Nix performs a garbage-collection until `max-free` bytes are
          available or there is no more garbage. A value of `0` (the default)
          disables this feature.
        )"};

    Setting<uint64_t> maxFree{
        // n.b. this is deliberately int64 max rather than uint64 max because
        // this goes through the Nix language JSON parser and thus needs to be
        // representable in Nix language integers.
        this, std::numeric_limits<int64_t>::max(), "max-free",
        R"(
          When a garbage collection is triggered by the `min-free` option, it
          stops as soon as `max-free` bytes are available. The default is
          infinity (i.e. delete all garbage).
        )"};

    Setting<uint64_t> minFreeCheckInterval{this, 5, "min-free-check-interval",
        "Number of seconds between checking free disk space."};

    Setting<size_t> narBufferSize{this, 32 * 1024 * 1024, "nar-buffer-size",
        "Maximum size of NARs before spilling them to disk."};

    Setting<bool> allowSymlinkedStore{
        this, false, "allow-symlinked-store",
        R"(
          If set to `true`, Nix will stop complaining if the store directory
          (typically /nix/store) contains symlink components.

          This risks making some builds "impure" because builders sometimes
          "canonicalise" paths by resolving all symlink components. Problems
          occur if those builds are then deployed to machines where /nix/store
          resolves to a different location from that of the build machine. You
          can enable this setting if you are sure you're not going to do that.
        )"};

    Setting<bool> useXDGBaseDirectories{
        this, false, "use-xdg-base-directories",
        R"(
          If set to `true`, Nix will conform to the [XDG Base Directory Specification] for files in `$HOME`.
          The environment variables used to implement this are documented in the [Environment Variables section](@docroot@/command-ref/env-common.md).

          [XDG Base Directory Specification]: https://specifications.freedesktop.org/basedir-spec/basedir-spec-latest.html

          > **Warning**
          > This changes the location of some well-known symlinks that Nix creates, which might break tools that rely on the old, non-XDG-conformant locations.

          In particular, the following locations change:

          | Old               | New                            |
          |-------------------|--------------------------------|
          | `~/.nix-profile`  | `$XDG_STATE_HOME/nix/profile`  |
          | `~/.nix-defexpr`  | `$XDG_STATE_HOME/nix/defexpr`  |
          | `~/.nix-channels` | `$XDG_STATE_HOME/nix/channels` |

          If you already have Nix installed and are using [profiles](@docroot@/package-management/profiles.md) or [channels](@docroot@/command-ref/nix-channel.md), you should migrate manually when you enable this option.
          If `$XDG_STATE_HOME` is not set, use `$HOME/.local/state/nix` instead of `$XDG_STATE_HOME/nix`.
          This can be achieved with the following shell commands:

          ```sh
          nix_state_home=${XDG_STATE_HOME-$HOME/.local/state}/nix
          mkdir -p $nix_state_home
          mv $HOME/.nix-profile $nix_state_home/profile
          mv $HOME/.nix-defexpr $nix_state_home/defexpr
          mv $HOME/.nix-channels $nix_state_home/channels
          ```
        )"
    };

    Setting<StringMap> impureEnv {this, {}, "impure-env",
        R"(
          A list of items, each in the format of:

          - `name=value`: Set environment variable `name` to `value`.

          If the user is trusted (see `trusted-users` option), when building
          a fixed-output derivation, environment variables set in this option
          will be passed to the builder if they are listed in [`impureEnvVars`](@docroot@/language/advanced-attributes.md#adv-attr-impureEnvVars).

          This option is useful for, e.g., setting `https_proxy` for
          fixed-output derivations and in a multi-user Nix installation, or
          setting private access tokens when fetching a private repository.
        )",
        {}, // aliases
        true, // document default
        Xp::ConfigurableImpureEnv
    };

    Setting<std::string> upgradeNixStorePathUrl{
        this,
        "https://github.com/NixOS/nixpkgs/raw/master/nixos/modules/installer/tools/nix-fallback-paths.nix",
        "upgrade-nix-store-path-url",
        R"(
          Used by `nix upgrade-nix`, the URL of the file that contains the
          store paths of the latest Nix release.
        )"
    };

    Setting<uint64_t> warnLargePathThreshold{
        this,
        0,
        "warn-large-path-threshold",
        R"(
          Warn when copying a path larger than this number of bytes to the Nix store
          (as determined by its NAR serialisation).
          Default is 0, which disables the warning.
          Set it to 1 to warn on all paths.
        )"
    };
};


// FIXME: don't use a global variable.
extern Settings settings;

/**
 * Load the configuration (from `nix.conf`, `NIX_CONFIG`, etc.) into the
 * given configuration object.
 *
 * Usually called with `globalConfig`.
 */
void loadConfFile(AbstractConfig & config);

// Used by the Settings constructor
std::vector<Path> getUserConfigFiles();

/**
 * The version of Nix itself.
 *
 * This is not `const`, so that the Nix CLI can provide a more detailed version
 * number including the git revision, without having to "re-compile" the entire
 * set of Nix libraries to include that version, even when those libraries are
 * not affected by the change.
 */
extern std::string nixVersion;

/**
 * @param loadConfig Whether to load configuration from `nix.conf`, `NIX_CONFIG`, etc. May be disabled for unit tests.
 * @note When using libexpr, and/or libmain, This is not sufficient. See initNix().
 */
void initLibStore(bool loadConfig = true);

/**
 * It's important to initialize before doing _anything_, which is why we
 * call upon the programmer to handle this correctly. However, we only add
 * this in a key locations, so as not to litter the code.
 */
void assertLibStoreInitialized();

}<|MERGE_RESOLUTION|>--- conflicted
+++ resolved
@@ -662,11 +662,7 @@
         this, {}, "sandbox-paths",
         R"(
           A list of paths bind-mounted into Nix sandbox environments. Use the
-<<<<<<< HEAD
-          syntax `target[=source][:ro][?]` to control the mount:
-=======
           syntax `target[=source][:ro][:idmap=IDMAP][?]` to control the mount:
->>>>>>> a8030971
 
           - `=source` will mount a different path at target location; for
             instance, `/bin=/nix-bin` will mount the path `/nix-bin` as `/bin`
@@ -674,8 +670,6 @@
 
           - `:ro` makes the mount read-only (Linux only).
 
-<<<<<<< HEAD
-=======
           - `:idmap=IDMAP` will make an ID-mapped mount. For more details see
             `X-mount.idmap` in `mount(8)`. The syntax for `IDMAP` is
             `type=mount[-host[-range]]` where type is either `u` or `g`, `mount`
@@ -695,7 +689,6 @@
             Linux 5.12+ only. Only some filesystems support ID-mapped mounts.
             See `mount_setattr(2)` for a list.
 
->>>>>>> a8030971
           - `?` makes it not an error if *source* does not exist; for example,
             `/dev/nvidiactl?` specifies that `/dev/nvidiactl` will only be
             mounted in the sandbox if it exists in the host filesystem.
