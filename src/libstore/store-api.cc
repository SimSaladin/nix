#include "crypto.hh"
#include "fs-accessor.hh"
#include "globals.hh"
#include "derivations.hh"
#include "store-api.hh"
#include "util.hh"
#include "nar-info-disk-cache.hh"
#include "thread-pool.hh"
#include "url.hh"
#include "archive.hh"
#include "callback.hh"
#include "remote-store.hh"

#include <nlohmann/json.hpp>
#include <regex>

using json = nlohmann::json;

namespace nix {


bool Store::isInStore(PathView path) const
{
    return isInDir(path, storeDir);
}


std::pair<StorePath, Path> Store::toStorePath(PathView path) const
{
    if (!isInStore(path))
        throw Error("path '%1%' is not in the Nix store", path);
    auto slash = path.find('/', storeDir.size() + 1);
    if (slash == Path::npos)
        return {parseStorePath(path), ""};
    else
        return {parseStorePath(path.substr(0, slash)), (Path) path.substr(slash)};
}


Path Store::followLinksToStore(std::string_view _path) const
{
    Path path = absPath(std::string(_path));
    while (!isInStore(path)) {
        if (!isLink(path)) break;
        auto target = readLink(path);
        path = absPath(target, dirOf(path));
    }
    if (!isInStore(path))
        throw BadStorePath("path '%1%' is not in the Nix store", path);
    return path;
}


StorePath Store::followLinksToStorePath(std::string_view path) const
{
    return toStorePath(followLinksToStore(path)).first;
}


/* Store paths have the following form:

   <realized-path> = <store>/<h>-<name>

   where

   <store> = the location of the Nix store, usually /nix/store

   <name> = a human readable name for the path, typically obtained
     from the name attribute of the derivation, or the name of the
     source file from which the store path is created.  For derivation
     outputs other than the default "out" output, the string "-<id>"
     is suffixed to <name>.

   <h> = base-32 representation of the first 160 bits of a SHA-256
     hash of <s>; the hash part of the store name

   <s> = the string "<type>:sha256:<h2>:<store>:<name>";
     note that it includes the location of the store as well as the
     name to make sure that changes to either of those are reflected
     in the hash (e.g. you won't get /nix/store/<h>-name1 and
     /nix/store/<h>-name2 with equal hash parts).

   <type> = one of:
     "text:<r1>:<r2>:...<rN>"
       for plain text files written to the store using
       addTextToStore(); <r1> ... <rN> are the store paths referenced
       by this path, in the form described by <realized-path>
     "source:<r1>:<r2>:...:<rN>:self"
       for paths copied to the store using addToStore() when recursive
       = true and hashAlgo = "sha256". Just like in the text case, we
       can have the store paths referenced by the path.
       Additionally, we can have an optional :self label to denote self
       reference.
     "output:<id>"
       for either the outputs created by derivations, OR paths copied
       to the store using addToStore() with recursive != true or
       hashAlgo != "sha256" (in that case "source" is used; it's
       silly, but it's done that way for compatibility).  <id> is the
       name of the output (usually, "out").

   <h2> = base-16 representation of a SHA-256 hash of:
     if <type> = "text:...":
       the string written to the resulting store path
     if <type> = "source":
       the serialisation of the path from which this store path is
       copied, as returned by hashPath()
     if <type> = "output:<id>":
       for non-fixed derivation outputs:
         the derivation (see hashDerivationModulo() in
         primops.cc)
       for paths copied by addToStore() or produced by fixed-output
       derivations:
         the string "fixed:out:<rec><algo>:<hash>:", where
           <rec> = "r:" for recursive (path) hashes, or "" for flat
             (file) hashes
           <algo> = "md5", "sha1" or "sha256"
           <hash> = base-16 representation of the path or flat hash of
             the contents of the path (or expected contents of the
             path for fixed-output derivations)

   Note that since an output derivation has always type output, while
   something added by addToStore can have type output or source depending
   on the hash, this means that the same input can be hashed differently
   if added to the store via addToStore or via a derivation, in the sha256
   recursive case.

   It would have been nicer to handle fixed-output derivations under
   "source", e.g. have something like "source:<rec><algo>", but we're
   stuck with this for now...

   The main reason for this way of computing names is to prevent name
   collisions (for security).  For instance, it shouldn't be feasible
   to come up with a derivation whose output path collides with the
   path for a copied source.  The former would have a <s> starting with
   "output:out:", while the latter would have a <s> starting with
   "source:".
*/


StorePath Store::makeStorePath(std::string_view type,
    std::string_view hash, std::string_view name) const
{
    /* e.g., "source:sha256:1abc...:/nix/store:foo.tar.gz" */
    auto s = std::string(type) + ":" + std::string(hash)
        + ":" + storeDir + ":" + std::string(name);
    auto h = compressHash(hashString(htSHA256, s), 20);
    return StorePath(h, name);
}


StorePath Store::makeStorePath(std::string_view type,
    const Hash & hash, std::string_view name) const
{
    return makeStorePath(type, hash.to_string(Base16, true), name);
}


StorePath Store::makeOutputPath(std::string_view id,
    const Hash & hash, std::string_view name) const
{
    return makeStorePath("output:" + std::string { id }, hash, outputPathName(name, id));
}


static std::string makeType(
    const Store & store,
    std::string && type,
    const StorePathSet & references,
    bool hasSelfReference = false)
{
    for (auto & i : references) {
        type += ":";
        type += store.printStorePath(i);
    }
    if (hasSelfReference) type += ":self";
    return std::move(type);
}


StorePath Store::makeFixedOutputPath(
    FileIngestionMethod method,
    const Hash & hash,
    std::string_view name,
    const StorePathSet & references,
    bool hasSelfReference) const
{
    if (hash.type == htSHA256 && method == FileIngestionMethod::Recursive) {
        return makeStorePath(makeType(*this, "source", references, hasSelfReference), hash, name);
    } else {
        assert(references.empty());
        return makeStorePath("output:out",
            hashString(htSHA256,
                "fixed:out:"
                + makeFileIngestionPrefix(method)
                + hash.to_string(Base16, true) + ":"),
            name);
    }
}

StorePath Store::makeFixedOutputPathFromCA(std::string_view name, ContentAddress ca,
    const StorePathSet & references, bool hasSelfReference) const
{
    // New template
    return std::visit(overloaded {
        [&](const TextHash & th) {
            return makeTextPath(name, th.hash, references);
        },
        [&](const FixedOutputHash & fsh) {
            return makeFixedOutputPath(fsh.method, fsh.hash, name, references, hasSelfReference);
        }
    }, ca);
}

StorePath Store::makeTextPath(std::string_view name, const Hash & hash,
    const StorePathSet & references) const
{
    assert(hash.type == htSHA256);
    /* Stuff the references (if any) into the type.  This is a bit
       hacky, but we can't put them in `s' since that would be
       ambiguous. */
    return makeStorePath(makeType(*this, "text", references), hash, name);
}


std::pair<StorePath, Hash> Store::computeStorePathForPath(std::string_view name,
    const Path & srcPath, FileIngestionMethod method, HashType hashAlgo, PathFilter & filter) const
{
    Hash h = method == FileIngestionMethod::Recursive
        ? hashPath(hashAlgo, srcPath, filter).first
        : hashFile(hashAlgo, srcPath);
    return std::make_pair(makeFixedOutputPath(method, h, name), h);
}


StorePath Store::computeStorePathForText(
    std::string_view name,
    std::string_view s,
    const StorePathSet & references) const
{
    return makeTextPath(name, hashString(htSHA256, s), references);
}


StorePath Store::addToStore(
    std::string_view name,
    const Path & _srcPath,
    FileIngestionMethod method,
    HashType hashAlgo,
    PathFilter & filter,
    RepairFlag repair,
    const StorePathSet & references)
{
    Path srcPath(absPath(_srcPath));
    auto source = sinkToSource([&](Sink & sink) {
        if (method == FileIngestionMethod::Recursive)
            dumpPath(srcPath, sink, filter);
        else
            readFile(srcPath, sink);
    });
    return addToStoreFromDump(*source, name, method, hashAlgo, repair, references);
}

void Store::addMultipleToStore(
    PathsSource & pathsToCopy,
    Activity & act,
    RepairFlag repair,
    CheckSigsFlag checkSigs)
{
    std::atomic<size_t> nrDone{0};
    std::atomic<size_t> nrFailed{0};
    std::atomic<uint64_t> bytesExpected{0};
    std::atomic<uint64_t> nrRunning{0};

    using PathWithInfo = std::pair<ValidPathInfo, std::unique_ptr<Source>>;

    std::map<StorePath, PathWithInfo *> infosMap;
    StorePathSet storePathsToAdd;
    for (auto & thingToAdd : pathsToCopy) {
        infosMap.insert_or_assign(thingToAdd.first.path, &thingToAdd);
        storePathsToAdd.insert(thingToAdd.first.path);
    }

    auto showProgress = [&]() {
        act.progress(nrDone, pathsToCopy.size(), nrRunning, nrFailed);
    };

    ThreadPool pool;

    processGraph<StorePath>(pool,
        storePathsToAdd,

        [&](const StorePath & path) {

            auto & [info, _] = *infosMap.at(path);

            if (isValidPath(info.path)) {
                nrDone++;
                showProgress();
                return StorePathSet();
            }

            bytesExpected += info.narSize;
            act.setExpected(actCopyPath, bytesExpected);

            return info.references;
        },

        [&](const StorePath & path) {
            checkInterrupt();

            auto & [info_, source_] = *infosMap.at(path);
            auto info = info_;
            info.ultimate = false;

            /* Make sure that the Source object is destroyed when
               we're done. In particular, a SinkToSource object must
               be destroyed to ensure that the destructors on its
               stack frame are run; this includes
               LegacySSHStore::narFromPath()'s connection lock. */
            auto source = std::move(source_);

            if (!isValidPath(info.path)) {
                MaintainCount<decltype(nrRunning)> mc(nrRunning);
                showProgress();
                try {
                    addToStore(info, *source, repair, checkSigs);
                } catch (Error & e) {
                    nrFailed++;
                    if (!settings.keepGoing)
                        throw e;
                    printMsg(lvlError, "could not copy %s: %s", printStorePath(path), e.what());
                    showProgress();
                    return;
                }
            }

            nrDone++;
            showProgress();
        });
}

void Store::addMultipleToStore(
    Source & source,
    RepairFlag repair,
    CheckSigsFlag checkSigs)
{
    auto expected = readNum<uint64_t>(source);
    for (uint64_t i = 0; i < expected; ++i) {
        auto info = ValidPathInfo::read(source, *this, 16);
        info.ultimate = false;
        addToStore(info, source, repair, checkSigs);
    }
}


/*
The aim of this function is to compute in one pass the correct ValidPathInfo for
the files that we are trying to add to the store. To accomplish that in one
pass, given the different kind of inputs that we can take (normal nar archives,
nar archives with non SHA-256 hashes, and flat files), we set up a net of sinks
and aliases. Also, since the dataflow is obfuscated by this, we include here a
graphviz diagram:

digraph graphname {
    node [shape=box]
    fileSource -> narSink
    narSink [style=dashed]
    narSink -> unsualHashTee [style = dashed, label = "Recursive && !SHA-256"]
    narSink -> narHashSink [style = dashed, label = "else"]
    unsualHashTee -> narHashSink
    unsualHashTee -> caHashSink
    fileSource -> parseSink
    parseSink [style=dashed]
    parseSink-> fileSink [style = dashed, label = "Flat"]
    parseSink -> blank [style = dashed, label = "Recursive"]
    fileSink -> caHashSink
}
*/
ValidPathInfo Store::addToStoreSlow(std::string_view name, const Path & srcPath,
    FileIngestionMethod method, HashType hashAlgo,
    std::optional<Hash> expectedCAHash)
{
    HashSink narHashSink { htSHA256 };
    HashSink caHashSink { hashAlgo };

    /* Note that fileSink and unusualHashTee must be mutually exclusive, since
       they both write to caHashSink. Note that that requisite is currently true
       because the former is only used in the flat case. */
    RetrieveRegularNARSink fileSink { caHashSink };
    TeeSink unusualHashTee { narHashSink, caHashSink };

    auto & narSink = method == FileIngestionMethod::Recursive && hashAlgo != htSHA256
        ? static_cast<Sink &>(unusualHashTee)
        : narHashSink;

    /* Functionally, this means that fileSource will yield the content of
       srcPath. The fact that we use scratchpadSink as a temporary buffer here
       is an implementation detail. */
    auto fileSource = sinkToSource([&](Sink & scratchpadSink) {
        dumpPath(srcPath, scratchpadSink);
    });

    /* tapped provides the same data as fileSource, but we also write all the
       information to narSink. */
    TeeSource tapped { *fileSource, narSink };

    ParseSink blank;
    auto & parseSink = method == FileIngestionMethod::Flat
        ? fileSink
        : blank;

    /* The information that flows from tapped (besides being replicated in
       narSink), is now put in parseSink. */
    parseDump(parseSink, tapped);

    /* We extract the result of the computation from the sink by calling
       finish. */
    auto [narHash, narSize] = narHashSink.finish();

    auto hash = method == FileIngestionMethod::Recursive && hashAlgo == htSHA256
        ? narHash
        : caHashSink.finish().first;

    if (expectedCAHash && expectedCAHash != hash)
        throw Error("hash mismatch for '%s'", srcPath);

    ValidPathInfo info {
        makeFixedOutputPath(method, hash, name),
        narHash,
    };
    info.narSize = narSize;
    info.ca = FixedOutputHash { .method = method, .hash = hash };

    if (!isValidPath(info.path)) {
        auto source = sinkToSource([&](Sink & scratchpadSink) {
            dumpPath(srcPath, scratchpadSink);
        });
        addToStore(info, *source);
    }

    return info;
}

StringSet StoreConfig::getDefaultSystemFeatures()
{
    auto res = settings.systemFeatures.get();

    if (experimentalFeatureSettings.isEnabled(Xp::CaDerivations))
        res.insert("ca-derivations");

    if (experimentalFeatureSettings.isEnabled(Xp::RecursiveNix))
        res.insert("recursive-nix");

    return res;
}

Store::Store(const Params & params)
    : StoreConfig(params)
    , state({(size_t) pathInfoCacheSize})
{
    assertLibStoreInitialized();
}


std::string Store::getUri()
{
    return "";
}

bool Store::PathInfoCacheValue::isKnownNow()
{
    std::chrono::duration ttl = didExist()
        ? std::chrono::seconds(settings.ttlPositiveNarInfoCache)
        : std::chrono::seconds(settings.ttlNegativeNarInfoCache);

    return std::chrono::steady_clock::now() < time_point + ttl;
}

std::map<std::string, std::optional<StorePath>> Store::queryPartialDerivationOutputMap(const StorePath & path)
{
    std::map<std::string, std::optional<StorePath>> outputs;
    auto drv = readInvalidDerivation(path);
    for (auto& [outputName, output] : drv.outputsAndOptPaths(*this)) {
        outputs.emplace(outputName, output.second);
    }
    return outputs;
}

OutputPathMap Store::queryDerivationOutputMap(const StorePath & path) {
    auto resp = queryPartialDerivationOutputMap(path);
    OutputPathMap result;
    for (auto & [outName, optOutPath] : resp) {
        if (!optOutPath)
            throw Error("output '%s' of derivation '%s' has no store path mapped to it", outName, printStorePath(path));
        result.insert_or_assign(outName, *optOutPath);
    }
    return result;
}

StorePathSet Store::queryDerivationOutputs(const StorePath & path)
{
    auto outputMap = this->queryDerivationOutputMap(path);
    StorePathSet outputPaths;
    for (auto & i: outputMap) {
        outputPaths.emplace(std::move(i.second));
    }
    return outputPaths;
}


void Store::querySubstitutablePathInfos(const StorePathCAMap & paths, SubstitutablePathInfos & infos)
{
    if (!settings.useSubstitutes) return;
    for (auto & sub : getDefaultSubstituters()) {
        for (auto & path : paths) {
            if (infos.count(path.first))
                // Choose first succeeding substituter.
                continue;

            auto subPath(path.first);

            // Recompute store path so that we can use a different store root.
            if (path.second) {
                subPath = makeFixedOutputPathFromCA(path.first.name(), *path.second);
                if (sub->storeDir == storeDir)
                    assert(subPath == path.first);
                if (subPath != path.first)
                    debug("replaced path '%s' with '%s' for substituter '%s'", printStorePath(path.first), sub->printStorePath(subPath), sub->getUri());
            } else if (sub->storeDir != storeDir) continue;

            debug("checking substituter '%s' for path '%s'", sub->getUri(), sub->printStorePath(subPath));
            try {
                auto info = sub->queryPathInfo(subPath);

                if (sub->storeDir != storeDir && !(info->isContentAddressed(*sub) && info->references.empty()))
                    continue;

                auto narInfo = std::dynamic_pointer_cast<const NarInfo>(
                    std::shared_ptr<const ValidPathInfo>(info));
                infos.insert_or_assign(path.first, SubstitutablePathInfo{
                    info->deriver,
                    info->references,
                    narInfo ? narInfo->fileSize : 0,
                    info->narSize});
            } catch (InvalidPath &) {
            } catch (SubstituterDisabled &) {
            } catch (Error & e) {
                if (settings.tryFallback)
                    logError(e.info());
                else
                    throw;
            }
        }
    }
}


bool Store::isValidPath(const StorePath & storePath)
{
    {
        auto state_(state.lock());
        auto res = state_->pathInfoCache.get(std::string(storePath.to_string()));
        if (res && res->isKnownNow()) {
            stats.narInfoReadAverted++;
            return res->didExist();
        }
    }

    if (diskCache) {
        auto res = diskCache->lookupNarInfo(getUri(), std::string(storePath.hashPart()));
        if (res.first != NarInfoDiskCache::oUnknown) {
            stats.narInfoReadAverted++;
            auto state_(state.lock());
            state_->pathInfoCache.upsert(std::string(storePath.to_string()),
                res.first == NarInfoDiskCache::oInvalid ? PathInfoCacheValue{} : PathInfoCacheValue { .value = res.second });
            return res.first == NarInfoDiskCache::oValid;
        }
    }

    bool valid = isValidPathUncached(storePath);

    if (diskCache && !valid)
        // FIXME: handle valid = true case.
        diskCache->upsertNarInfo(getUri(), std::string(storePath.hashPart()), 0);

    return valid;
}


/* Default implementation for stores that only implement
   queryPathInfoUncached(). */
bool Store::isValidPathUncached(const StorePath & path)
{
    try {
        queryPathInfo(path);
        return true;
    } catch (InvalidPath &) {
        return false;
    }
}


ref<const ValidPathInfo> Store::queryPathInfo(const StorePath & storePath)
{
    std::promise<ref<const ValidPathInfo>> promise;

    queryPathInfo(storePath,
        {[&](std::future<ref<const ValidPathInfo>> result) {
            try {
                promise.set_value(result.get());
            } catch (...) {
                promise.set_exception(std::current_exception());
            }
        }});

    return promise.get_future().get();
}


static bool goodStorePath(const StorePath & expected, const StorePath & actual)
{
    return
        expected.hashPart() == actual.hashPart()
        && (expected.name() == Store::MissingName || expected.name() == actual.name());
}


void Store::queryPathInfo(const StorePath & storePath,
    Callback<ref<const ValidPathInfo>> callback) noexcept
{
    auto hashPart = std::string(storePath.hashPart());

    try {
        {
            auto res = state.lock()->pathInfoCache.get(std::string(storePath.to_string()));
            if (res && res->isKnownNow()) {
                stats.narInfoReadAverted++;
                if (!res->didExist())
                    throw InvalidPath("path '%s' is not valid", printStorePath(storePath));
                return callback(ref<const ValidPathInfo>(res->value));
            }
        }

        if (diskCache) {
            auto res = diskCache->lookupNarInfo(getUri(), hashPart);
            if (res.first != NarInfoDiskCache::oUnknown) {
                stats.narInfoReadAverted++;
                {
                    auto state_(state.lock());
                    state_->pathInfoCache.upsert(std::string(storePath.to_string()),
                        res.first == NarInfoDiskCache::oInvalid ? PathInfoCacheValue{} : PathInfoCacheValue{ .value = res.second });
                    if (res.first == NarInfoDiskCache::oInvalid ||
                        !goodStorePath(storePath, res.second->path))
                        throw InvalidPath("path '%s' is not valid", printStorePath(storePath));
                }
                return callback(ref<const ValidPathInfo>(res.second));
            }
        }

    } catch (...) { return callback.rethrow(); }

    auto callbackPtr = std::make_shared<decltype(callback)>(std::move(callback));

    queryPathInfoUncached(storePath,
        {[this, storePath, hashPart, callbackPtr](std::future<std::shared_ptr<const ValidPathInfo>> fut) {

            try {
                auto info = fut.get();

                if (diskCache)
                    diskCache->upsertNarInfo(getUri(), hashPart, info);

                {
                    auto state_(state.lock());
                    state_->pathInfoCache.upsert(std::string(storePath.to_string()), PathInfoCacheValue { .value = info });
                }

                if (!info || !goodStorePath(storePath, info->path)) {
                    stats.narInfoMissing++;
                    throw InvalidPath("path '%s' is not valid", printStorePath(storePath));
                }

                (*callbackPtr)(ref<const ValidPathInfo>(info));
            } catch (...) { callbackPtr->rethrow(); }
        }});
}

void Store::queryRealisation(const DrvOutput & id,
        Callback<std::shared_ptr<const Realisation>> callback) noexcept
{

    try {
        if (diskCache) {
            auto [cacheOutcome, maybeCachedRealisation]
                = diskCache->lookupRealisation(getUri(), id);
            switch (cacheOutcome) {
            case NarInfoDiskCache::oValid:
                debug("Returning a cached realisation for %s", id.to_string());
                callback(maybeCachedRealisation);
                return;
            case NarInfoDiskCache::oInvalid:
                debug(
                    "Returning a cached missing realisation for %s",
                    id.to_string());
                callback(nullptr);
                return;
            case NarInfoDiskCache::oUnknown:
                break;
            }
        }
    } catch (...) {
        return callback.rethrow();
    }

    auto callbackPtr
        = std::make_shared<decltype(callback)>(std::move(callback));

    queryRealisationUncached(
        id,
        { [this, id, callbackPtr](
              std::future<std::shared_ptr<const Realisation>> fut) {
            try {
                auto info = fut.get();

                if (diskCache) {
                    if (info)
                        diskCache->upsertRealisation(getUri(), *info);
                    else
                        diskCache->upsertAbsentRealisation(getUri(), id);
                }

                (*callbackPtr)(std::shared_ptr<const Realisation>(info));

            } catch (...) {
                callbackPtr->rethrow();
            }
        } });
}

std::shared_ptr<const Realisation> Store::queryRealisation(const DrvOutput & id)
{
    using RealPtr = std::shared_ptr<const Realisation>;
    std::promise<RealPtr> promise;

    queryRealisation(id,
        {[&](std::future<RealPtr> result) {
            try {
                promise.set_value(result.get());
            } catch (...) {
                promise.set_exception(std::current_exception());
            }
        }});

    return promise.get_future().get();
}

void Store::substitutePaths(const StorePathSet & paths)
{
    std::vector<DerivedPath> paths2;
    for (auto & path : paths)
        if (!path.isDerivation())
            paths2.push_back(DerivedPath::Opaque{path});
    uint64_t downloadSize, narSize;
    StorePathSet willBuild, willSubstitute, unknown;
    queryMissing(paths2,
        willBuild, willSubstitute, unknown, downloadSize, narSize);

    if (!willSubstitute.empty())
        try {
            std::vector<DerivedPath> subs;
            for (auto & p : willSubstitute) subs.push_back(DerivedPath::Opaque{p});
            buildPaths(subs);
        } catch (Error & e) {
            logWarning(e.info());
        }
}


StorePathSet Store::queryValidPaths(const StorePathSet & paths, SubstituteFlag maybeSubstitute)
{
    struct State
    {
        size_t left;
        StorePathSet valid;
        std::exception_ptr exc;
    };

    Sync<State> state_(State{paths.size(), StorePathSet()});

    std::condition_variable wakeup;
    ThreadPool pool;

    auto doQuery = [&](const StorePath & path) {
        checkInterrupt();
        queryPathInfo(path, {[path, &state_, &wakeup](std::future<ref<const ValidPathInfo>> fut) {
            auto state(state_.lock());
            try {
                auto info = fut.get();
                state->valid.insert(path);
            } catch (InvalidPath &) {
            } catch (...) {
                state->exc = std::current_exception();
            }
            assert(state->left);
            if (!--state->left)
                wakeup.notify_one();
        }});
    };

    for (auto & path : paths)
        pool.enqueue(std::bind(doQuery, path));

    pool.process();

    while (true) {
        auto state(state_.lock());
        if (!state->left) {
            if (state->exc) std::rethrow_exception(state->exc);
            return std::move(state->valid);
        }
        state.wait(wakeup);
    }
}


/* Return a string accepted by decodeValidPathInfo() that
   registers the specified paths as valid.  Note: it's the
   responsibility of the caller to provide a closure. */
std::string Store::makeValidityRegistration(const StorePathSet & paths,
    bool showDerivers, bool showHash)
{
    std::string s = "";

    for (auto & i : paths) {
        s += printStorePath(i) + "\n";

        auto info = queryPathInfo(i);

        if (showHash) {
            s += info->narHash.to_string(Base16, false) + "\n";
            s += fmt("%1%\n", info->narSize);
        }

        auto deriver = showDerivers && info->deriver ? printStorePath(*info->deriver) : "";
        s += deriver + "\n";

        s += fmt("%1%\n", info->references.size());

        for (auto & j : info->references)
            s += printStorePath(j) + "\n";
    }

    return s;
}


StorePathSet Store::exportReferences(const StorePathSet & storePaths, const StorePathSet & inputPaths)
{
    StorePathSet paths;

    for (auto & storePath : storePaths) {
        if (!inputPaths.count(storePath))
            throw BuildError("cannot export references of path '%s' because it is not in the input closure of the derivation", printStorePath(storePath));

        computeFSClosure({storePath}, paths);
    }

    /* If there are derivations in the graph, then include their
       outputs as well.  This is useful if you want to do things
       like passing all build-time dependencies of some path to a
       derivation that builds a NixOS DVD image. */
    auto paths2 = paths;

    for (auto & j : paths2) {
        if (j.isDerivation()) {
            Derivation drv = derivationFromPath(j);
            for (auto & k : drv.outputsAndOptPaths(*this)) {
                if (!k.second.second)
                    /* FIXME: I am confused why we are calling
                       `computeFSClosure` on the output path, rather than
                       derivation itself. That doesn't seem right to me, so I
                       won't try to implemented this for CA derivations. */
                    throw UnimplementedError("exportReferences on CA derivations is not yet implemented");
                computeFSClosure(*k.second.second, paths);
            }
        }
    }

    return paths;
}

json Store::pathInfoToJSON(const StorePathSet & storePaths,
    bool includeImpureInfo, bool showClosureSize,
    Base hashBase,
    AllowInvalidFlag allowInvalid)
{
    json::array_t jsonList = json::array();

    for (auto & storePath : storePaths) {
        auto& jsonPath = jsonList.emplace_back(json::object());

        try {
            auto info = queryPathInfo(storePath);

            jsonPath["path"] = printStorePath(info->path);
            jsonPath["valid"] = true;
            jsonPath["narHash"] = info->narHash.to_string(hashBase, true);
            jsonPath["narSize"] = info->narSize;

            {
                auto& jsonRefs = (jsonPath["references"] = json::array());
                for (auto & ref : info->references)
                    jsonRefs.emplace_back(printStorePath(ref));
            }

            if (info->ca)
                jsonPath["ca"] = renderContentAddress(info->ca);

            std::pair<uint64_t, uint64_t> closureSizes;

            if (showClosureSize) {
                closureSizes = getClosureSize(info->path);
                jsonPath["closureSize"] = closureSizes.first;
            }

            if (includeImpureInfo) {

                if (info->deriver)
                    jsonPath["deriver"] = printStorePath(*info->deriver);

                if (info->registrationTime)
                    jsonPath["registrationTime"] = info->registrationTime;

                if (info->ultimate)
                    jsonPath["ultimate"] = info->ultimate;

                if (!info->sigs.empty()) {
                    for (auto & sig : info->sigs)
                        jsonPath["signatures"].push_back(sig);
                }

                auto narInfo = std::dynamic_pointer_cast<const NarInfo>(
                    std::shared_ptr<const ValidPathInfo>(info));

                if (narInfo) {
                    if (!narInfo->url.empty())
                        jsonPath["url"] = narInfo->url;
                    if (narInfo->fileHash)
                        jsonPath["downloadHash"] = narInfo->fileHash->to_string(hashBase, true);
                    if (narInfo->fileSize)
                        jsonPath["downloadSize"] = narInfo->fileSize;
                    if (showClosureSize)
                        jsonPath["closureDownloadSize"] = closureSizes.second;
                }
            }

        } catch (InvalidPath &) {
            jsonPath["path"] = printStorePath(storePath);
            jsonPath["valid"] = false;
        }
    }
    return jsonList;
}


std::pair<uint64_t, uint64_t> Store::getClosureSize(const StorePath & storePath)
{
    uint64_t totalNarSize = 0, totalDownloadSize = 0;
    StorePathSet closure;
    computeFSClosure(storePath, closure, false, false);
    for (auto & p : closure) {
        auto info = queryPathInfo(p);
        totalNarSize += info->narSize;
        auto narInfo = std::dynamic_pointer_cast<const NarInfo>(
            std::shared_ptr<const ValidPathInfo>(info));
        if (narInfo)
            totalDownloadSize += narInfo->fileSize;
    }
    return {totalNarSize, totalDownloadSize};
}


const Store::Stats & Store::getStats()
{
    {
        auto state_(state.lock());
        stats.pathInfoCacheSize = state_->pathInfoCache.size();
    }
    return stats;
}


static std::string makeCopyPathMessage(
    std::string_view srcUri,
    std::string_view dstUri,
    std::string_view storePath)
{
    return srcUri == "local" || srcUri == "daemon"
        ? fmt("copying path '%s' to '%s'", storePath, dstUri)
        : dstUri == "local" || dstUri == "daemon"
        ? fmt("copying path '%s' from '%s'", storePath, srcUri)
        : fmt("copying path '%s' from '%s' to '%s'", storePath, srcUri, dstUri);
}


void copyStorePath(
    Store & srcStore,
    Store & dstStore,
    const StorePath & storePath,
    RepairFlag repair,
    CheckSigsFlag checkSigs)
{
    auto srcUri = srcStore.getUri();
    auto dstUri = dstStore.getUri();
    auto storePathS = srcStore.printStorePath(storePath);
    Activity act(*logger, lvlInfo, actCopyPath,
        makeCopyPathMessage(srcUri, dstUri, storePathS),
        {storePathS, srcUri, dstUri});
    PushActivity pact(act.id);

    auto info = srcStore.queryPathInfo(storePath);

    uint64_t total = 0;

    // recompute store path on the chance dstStore does it differently
    if (info->ca && info->references.empty()) {
        auto info2 = make_ref<ValidPathInfo>(*info);
        info2->path = dstStore.makeFixedOutputPathFromCA(info->path.name(), *info->ca);
        if (dstStore.storeDir == srcStore.storeDir)
            assert(info->path == info2->path);
        info = info2;
    }

    if (info->ultimate) {
        auto info2 = make_ref<ValidPathInfo>(*info);
        info2->ultimate = false;
        info = info2;
    }

    auto source = sinkToSource([&](Sink & sink) {
        LambdaSink progressSink([&](std::string_view data) {
            total += data.size();
            act.progress(total, info->narSize);
        });
        TeeSink tee { sink, progressSink };
        srcStore.narFromPath(storePath, tee);
    }, [&]() {
           throw EndOfFile("NAR for '%s' fetched from '%s' is incomplete", srcStore.printStorePath(storePath), srcStore.getUri());
    });

    dstStore.addToStore(*info, *source, repair, checkSigs);
}


void copyStorePathAdapter(Store & srcStore, Store & dstStore,
    const ValidPathInfo & info, RepairFlag repair, CheckSigsFlag checkSigs)
{
    copyStorePath(srcStore, dstStore, info.path, repair, checkSigs);
}

void copyOrBuildStorePath(Store & srcStore, Store & dstStore,
    const ValidPathInfo & info, RepairFlag repair, CheckSigsFlag checkSigs)
{
    auto storePath = info.path;
    if (dstStore.isTrusting || info.ca) {
        copyStorePath(srcStore, dstStore, storePath, repair, checkSigs);
    } else if (info.deriver && dstStore.storeDir == srcStore.storeDir) {
        auto drvPath = *info.deriver;
        auto outputMap = srcStore.queryDerivationOutputMap(drvPath);
        auto p = std::find_if(outputMap.begin(), outputMap.end(), [&](auto & i) {
            return i.second == storePath;
        });
        // drv file is always CA
        srcStore.ensurePath(drvPath);
        copyStorePath(srcStore, dstStore, drvPath, repair, checkSigs);
        dstStore.buildPaths({
            DerivedPath::Built {
                .drvPath = drvPath,
                .outputs = p != outputMap.end() ? StringSet { p->first } : StringSet {},
            },
        });
    } else {
        dstStore.ensurePath(storePath);
    }
}


std::map<StorePath, StorePath> copyPaths(
    Store & srcStore,
    Store & dstStore,
    const RealisedPath::Set & paths,
    RepairFlag repair,
    CheckSigsFlag checkSigs,
    SubstituteFlag substitute,
    std::function<void(Store &, Store &, const ValidPathInfo &, RepairFlag, CheckSigsFlag)> copyStorePathImpl)
{
    StorePathSet storePaths;
    std::set<Realisation> toplevelRealisations;
    for (auto & path : paths) {
        storePaths.insert(path.path());
        if (auto realisation = std::get_if<Realisation>(&path.raw)) {
            experimentalFeatureSettings.require(Xp::CaDerivations);
            toplevelRealisations.insert(*realisation);
        }
    }
    auto pathsMap = copyPaths(srcStore, dstStore, storePaths, repair, checkSigs, substitute, copyStorePathImpl);

    ThreadPool pool;

    try {
        // Copy the realisation closure
        processGraph<Realisation>(
            pool, Realisation::closure(srcStore, toplevelRealisations),
            [&](const Realisation & current) -> std::set<Realisation> {
                std::set<Realisation> children;
                for (const auto & [drvOutput, _] : current.dependentRealisations) {
                    auto currentChild = srcStore.queryRealisation(drvOutput);
                    if (!currentChild)
                        throw Error(
                            "incomplete realisation closure: '%s' is a "
                            "dependency of '%s' but isn't registered",
                            drvOutput.to_string(), current.id.to_string());
                    children.insert(*currentChild);
                }
                return children;
            },
            [&](const Realisation& current) -> void {
                dstStore.registerDrvOutput(current, checkSigs);
            });
    } catch (MissingExperimentalFeature & e) {
        // Don't fail if the remote doesn't support CA derivations is it might
        // not be within our control to change that, and we might still want
        // to at least copy the output paths.
        if (e.missingFeature == Xp::CaDerivations)
            ignoreException();
        else
            throw;
    }

    return pathsMap;
}

std::map<StorePath, StorePath> copyPaths(
    Store & srcStore,
    Store & dstStore,
    const StorePathSet & storePaths,
    RepairFlag repair,
    CheckSigsFlag checkSigs,
    SubstituteFlag substitute,
    std::function<void(Store &, Store &, const ValidPathInfo &, RepairFlag, CheckSigsFlag)> copyStorePathImpl)
{
    auto valid = dstStore.queryValidPaths(storePaths, substitute);

    StorePathSet missing;
    for (auto & path : storePaths)
        if (!valid.count(path)) missing.insert(path);

    Activity act(*logger, lvlInfo, actCopyPaths, fmt("copying %d paths", missing.size()));

    // In the general case, `addMultipleToStore` requires a sorted list of
    // store paths to add, so sort them right now
    auto sortedMissing = srcStore.topoSortPaths(missing);
    std::reverse(sortedMissing.begin(), sortedMissing.end());

    std::map<StorePath, StorePath> pathsMap;
    for (auto & path : storePaths)
        pathsMap.insert_or_assign(path, path);

    Store::PathsSource pathsToCopy;

    auto computeStorePathForDst = [&](const ValidPathInfo & currentPathInfo) -> StorePath {
        auto storePathForSrc = currentPathInfo.path;
        auto storePathForDst = storePathForSrc;
        if (currentPathInfo.ca && currentPathInfo.references.empty()) {
            storePathForDst = dstStore.makeFixedOutputPathFromCA(storePathForSrc.name(), *currentPathInfo.ca);
            if (dstStore.storeDir == srcStore.storeDir)
                assert(storePathForDst == storePathForSrc);
            if (storePathForDst != storePathForSrc)
                debug("replaced path '%s' to '%s' for substituter '%s'",
                        srcStore.printStorePath(storePathForSrc),
                        dstStore.printStorePath(storePathForDst),
                        dstStore.getUri());
        }
        return storePathForDst;
    };

    // total is accessed by each copy, which are each handled in separate threads
    std::atomic<uint64_t> total = 0;

    for (auto & missingPath : sortedMissing) {
        auto info = srcStore.queryPathInfo(missingPath);

        auto storePathForDst = computeStorePathForDst(*info);
        pathsMap.insert_or_assign(missingPath, storePathForDst);

        ValidPathInfo infoForDst = *info;
        infoForDst.path = storePathForDst;

        auto source = sinkToSource([&](Sink & sink) {
            // We can reasonably assume that the copy will happen whenever we
            // read the path, so log something about that at that point
            auto srcUri = srcStore.getUri();
            auto dstUri = dstStore.getUri();
            auto storePathS = srcStore.printStorePath(missingPath);
            Activity act(*logger, lvlInfo, actCopyPath,
                makeCopyPathMessage(srcUri, dstUri, storePathS),
                {storePathS, srcUri, dstUri});
            PushActivity pact(act.id);

<<<<<<< HEAD
            auto info = srcStore.queryPathInfo(storePath);
            info->write(sink, srcStore, 16);
            srcStore.narFromPath(storePath, sink);
        }
    });

    dstStore.addMultipleToStore(*source, repair, checkSigs);

    #if 0
    std::atomic<size_t> nrDone{0};
    std::atomic<size_t> nrFailed{0};
    std::atomic<uint64_t> bytesExpected{0};
    std::atomic<uint64_t> nrRunning{0};

    auto showProgress = [&]() {
        act.progress(nrDone, missing.size(), nrRunning, nrFailed);
    };

    ThreadPool pool;

    processGraph<StorePath>(pool,
        StorePathSet(missing.begin(), missing.end()),

        [&](const StorePath & storePath) {
            auto info = srcStore.queryPathInfo(storePath);
            auto storePathForDst = storePath;
            if (info->ca && info->references.empty()) {
                storePathForDst = dstStore.makeFixedOutputPathFromCA(storePath.name(), *info->ca);
                if (dstStore.storeDir == srcStore.storeDir)
                    assert(storePathForDst == storePath);
                if (storePathForDst != storePath)
                    debug("replaced path '%s' to '%s' for substituter '%s'",
                        srcStore.printStorePath(storePath),
                        dstStore.printStorePath(storePathForDst),
                        dstStore.getUri());
            }
            pathsMap.insert_or_assign(storePath, storePathForDst);

            if (dstStore.isValidPath(storePath)) {
                nrDone++;
                showProgress();
                return StorePathSet();
            }

            bytesExpected += info->narSize;
            act.setExpected(actCopyPath, bytesExpected);

            return info->references;
        },

        [&](const StorePath & storePath) {
            checkInterrupt();

            auto info = srcStore.queryPathInfo(storePath);

            auto storePathForDst = storePath;
            if (info->ca && info->references.empty()) {
                storePathForDst = dstStore.makeFixedOutputPathFromCA(storePath.name(), *info->ca);
                if (dstStore.storeDir == srcStore.storeDir)
                    assert(storePathForDst == storePath);
                if (storePathForDst != storePath)
                    debug("replaced path '%s' to '%s' for substituter '%s'",
                        srcStore.printStorePath(storePath),
                        dstStore.printStorePath(storePathForDst),
                        dstStore.getUri());
            }
            pathsMap.insert_or_assign(storePath, storePathForDst);

            if (!dstStore.isValidPath(storePathForDst)) {
                MaintainCount<decltype(nrRunning)> mc(nrRunning);
                showProgress();
                try {
                    copyStorePathImpl(srcStore, dstStore, *info, repair, checkSigs);
                } catch (Error &e) {
                    nrFailed++;
                    if (!settings.keepGoing)
                        throw e;
                    printMsg(lvlError, "could not copy %s: %s", dstStore.printStorePath(storePath), e.what());
                    showProgress();
                    return;
                }
            }
=======
            LambdaSink progressSink([&](std::string_view data) {
                total += data.size();
                act.progress(total, info->narSize);
            });
            TeeSink tee { sink, progressSink };
>>>>>>> 81dfc2b0

            srcStore.narFromPath(missingPath, tee);
        });
        pathsToCopy.push_back(std::pair{infoForDst, std::move(source)});
    }

    dstStore.addMultipleToStore(pathsToCopy, act, repair, checkSigs);

    return pathsMap;
}

void copyClosure(
    Store & srcStore,
    Store & dstStore,
    const RealisedPath::Set & paths,
    RepairFlag repair,
    CheckSigsFlag checkSigs,
    SubstituteFlag substitute)
{
    if (&srcStore == &dstStore) return;

    RealisedPath::Set closure;
    RealisedPath::closure(srcStore, paths, closure);

    copyPaths(srcStore, dstStore, closure, repair, checkSigs, substitute);
}

void copyClosure(
    Store & srcStore,
    Store & dstStore,
    const StorePathSet & storePaths,
    RepairFlag repair,
    CheckSigsFlag checkSigs,
    SubstituteFlag substitute)
{
    if (&srcStore == &dstStore) return;

    StorePathSet closure;
    srcStore.computeFSClosure(storePaths, closure);
    copyPaths(srcStore, dstStore, closure, repair, checkSigs, substitute);
}

std::optional<ValidPathInfo> decodeValidPathInfo(const Store & store, std::istream & str, std::optional<HashResult> hashGiven)
{
    std::string path;
    getline(str, path);
    if (str.eof()) { return {}; }
    if (!hashGiven) {
        std::string s;
        getline(str, s);
        auto narHash = Hash::parseAny(s, htSHA256);
        getline(str, s);
        auto narSize = string2Int<uint64_t>(s);
        if (!narSize) throw Error("number expected");
        hashGiven = { narHash, *narSize };
    }
    ValidPathInfo info(store.parseStorePath(path), hashGiven->first);
    info.narSize = hashGiven->second;
    std::string deriver;
    getline(str, deriver);
    if (deriver != "") info.deriver = store.parseStorePath(deriver);
    std::string s;
    getline(str, s);
    auto n = string2Int<int>(s);
    if (!n) throw Error("number expected");
    while ((*n)--) {
        getline(str, s);
        info.references.insert(store.parseStorePath(s));
    }
    if (!str || str.eof()) throw Error("missing input");
    return std::optional<ValidPathInfo>(std::move(info));
}


std::string Store::showPaths(const StorePathSet & paths)
{
    std::string s;
    for (auto & i : paths) {
        if (s.size() != 0) s += ", ";
        s += "'" + printStorePath(i) + "'";
    }
    return s;
}


std::string showPaths(const PathSet & paths)
{
    return concatStringsSep(", ", quoteStrings(paths));
}


Derivation Store::derivationFromPath(const StorePath & drvPath)
{
    ensurePath(drvPath);
    return readDerivation(drvPath);
}

Derivation readDerivationCommon(Store& store, const StorePath& drvPath, bool requireValidPath)
{
    auto accessor = store.getFSAccessor();
    try {
        return parseDerivation(store,
            accessor->readFile(store.printStorePath(drvPath), requireValidPath),
            Derivation::nameFromPath(drvPath));
    } catch (FormatError & e) {
        throw Error("error parsing derivation '%s': %s", store.printStorePath(drvPath), e.msg());
    }
}

std::optional<StorePath> Store::getBuildDerivationPath(const StorePath & path)
{

    if (!path.isDerivation()) {
        try {
            auto info = queryPathInfo(path);
            if (!info->deriver) return std::nullopt;
            return *info->deriver;
        } catch (InvalidPath &) {
            return std::nullopt;
        }
    }

    if (!experimentalFeatureSettings.isEnabled(Xp::CaDerivations) || !isValidPath(path))
        return path;

    auto drv = readDerivation(path);
    if (!drv.type().hasKnownOutputPaths()) {
        // The build log is actually attached to the corresponding
        // resolved derivation, so we need to get it first
        auto resolvedDrv = drv.tryResolve(*this);
        if (resolvedDrv)
            return writeDerivation(*this, *resolvedDrv, NoRepair, true);
    }

    return path;
}

Derivation Store::readDerivation(const StorePath & drvPath)
{ return readDerivationCommon(*this, drvPath, true); }

Derivation Store::readInvalidDerivation(const StorePath & drvPath)
{ return readDerivationCommon(*this, drvPath, false); }

}


#include "local-store.hh"
#include "uds-remote-store.hh"


namespace nix {

/* Split URI into protocol+hierarchy part and its parameter set. */
std::pair<std::string, Store::Params> splitUriAndParams(const std::string & uri_)
{
    auto uri(uri_);
    Store::Params params;
    auto q = uri.find('?');
    if (q != std::string::npos) {
        params = decodeQuery(uri.substr(q + 1));
        uri = uri_.substr(0, q);
    }
    return {uri, params};
}

static bool isNonUriPath(const std::string & spec)
{
    return
        // is not a URL
        spec.find("://") == std::string::npos
        // Has at least one path separator, and so isn't a single word that
        // might be special like "auto"
        && spec.find("/") != std::string::npos;
}

std::shared_ptr<Store> openFromNonUri(const std::string & uri, const Store::Params & params)
{
    if (uri == "" || uri == "auto") {
        auto stateDir = getOr(params, "state", settings.nixStateDir);
        if (access(stateDir.c_str(), R_OK | W_OK) == 0)
            return std::make_shared<LocalStore>(params);
        else if (pathExists(settings.nixDaemonSocketFile))
            return std::make_shared<UDSRemoteStore>(params);
        #if __linux__
        else if (!pathExists(stateDir)
            && params.empty()
            && getuid() != 0
            && !getEnv("NIX_STORE_DIR").has_value()
            && !getEnv("NIX_STATE_DIR").has_value())
        {
            /* If /nix doesn't exist, there is no daemon socket, and
               we're not root, then automatically set up a chroot
               store in ~/.local/share/nix/root. */
            auto chrootStore = getDataDir() + "/nix/root";
            if (!pathExists(chrootStore)) {
                try {
                    createDirs(chrootStore);
                } catch (Error & e) {
                    return std::make_shared<LocalStore>(params);
                }
                warn("'%s' does not exist, so Nix will use '%s' as a chroot store", stateDir, chrootStore);
            } else
                debug("'%s' does not exist, so Nix will use '%s' as a chroot store", stateDir, chrootStore);
            Store::Params params2;
            params2["root"] = chrootStore;
            return std::make_shared<LocalStore>(params2);
        }
        #endif
        else
            return std::make_shared<LocalStore>(params);
    } else if (uri == "daemon") {
        return std::make_shared<UDSRemoteStore>(params);
    } else if (uri == "local") {
        return std::make_shared<LocalStore>(params);
    } else if (isNonUriPath(uri)) {
        Store::Params params2 = params;
        params2["root"] = absPath(uri);
        return std::make_shared<LocalStore>(params2);
    } else {
        return nullptr;
    }
}

// The `parseURL` function supports both IPv6 URIs as defined in
// RFC2732, but also pure addresses. The latter one is needed here to
// connect to a remote store via SSH (it's possible to do e.g. `ssh root@::1`).
//
// This function now ensures that a usable connection string is available:
// * If the store to be opened is not an SSH store, nothing will be done.
// * If the URL looks like `root@[::1]` (which is allowed by the URL parser and probably
//   needed to pass further flags), it
//   will be transformed into `root@::1` for SSH (same for `[::1]` -> `::1`).
// * If the URL looks like `root@::1` it will be left as-is.
// * In any other case, the string will be left as-is.
static std::string extractConnStr(const std::string &proto, const std::string &connStr)
{
    if (proto.rfind("ssh") != std::string::npos) {
        std::smatch result;
        std::regex v6AddrRegex("^((.*)@)?\\[(.*)\\]$");

        if (std::regex_match(connStr, result, v6AddrRegex)) {
            if (result[1].matched) {
                return result.str(1) + result.str(3);
            }
            return result.str(3);
        }
    }

    return connStr;
}

ref<Store> openStore(const std::string & uri_,
    const Store::Params & extraParams)
{
    auto params = extraParams;
    try {
        auto parsedUri = parseURL(uri_);
        params.insert(parsedUri.query.begin(), parsedUri.query.end());

        auto baseURI = extractConnStr(
            parsedUri.scheme,
            parsedUri.authority.value_or("") + parsedUri.path
        );

        for (auto implem : *Implementations::registered) {
            if (implem.uriSchemes.count(parsedUri.scheme)) {
                auto store = implem.create(parsedUri.scheme, baseURI, params);
                if (store) {
                    store->init();
                    store->warnUnknownSettings();
                    return ref<Store>(store);
                }
            }
        }
    }
    catch (BadURL &) {
        auto [uri, uriParams] = splitUriAndParams(uri_);
        params.insert(uriParams.begin(), uriParams.end());

        if (auto store = openFromNonUri(uri, params)) {
            store->warnUnknownSettings();
            return ref<Store>(store);
        }
    }

    throw Error("don't know how to open Nix store '%s'", uri_);
}

std::list<ref<Store>> getDefaultSubstituters()
{
    static auto stores([]() {
        std::list<ref<Store>> stores;

        StringSet done;

        auto addStore = [&](const std::string & uri) {
            if (!done.insert(uri).second) return;
            try {
                stores.push_back(openStore(uri));
            } catch (Error & e) {
                logWarning(e.info());
            }
        };

        for (auto uri : settings.substituters.get())
            addStore(uri);

        stores.sort([](ref<Store> & a, ref<Store> & b) {
            return a->priority < b->priority;
        });

        return stores;
    } ());

    return stores;
}

std::vector<StoreFactory> * Implementations::registered = 0;

}<|MERGE_RESOLUTION|>--- conflicted
+++ resolved
@@ -1052,47 +1052,13 @@
 }
 
 
-void copyStorePathAdapter(Store & srcStore, Store & dstStore,
-    const ValidPathInfo & info, RepairFlag repair, CheckSigsFlag checkSigs)
-{
-    copyStorePath(srcStore, dstStore, info.path, repair, checkSigs);
-}
-
-void copyOrBuildStorePath(Store & srcStore, Store & dstStore,
-    const ValidPathInfo & info, RepairFlag repair, CheckSigsFlag checkSigs)
-{
-    auto storePath = info.path;
-    if (dstStore.isTrusting || info.ca) {
-        copyStorePath(srcStore, dstStore, storePath, repair, checkSigs);
-    } else if (info.deriver && dstStore.storeDir == srcStore.storeDir) {
-        auto drvPath = *info.deriver;
-        auto outputMap = srcStore.queryDerivationOutputMap(drvPath);
-        auto p = std::find_if(outputMap.begin(), outputMap.end(), [&](auto & i) {
-            return i.second == storePath;
-        });
-        // drv file is always CA
-        srcStore.ensurePath(drvPath);
-        copyStorePath(srcStore, dstStore, drvPath, repair, checkSigs);
-        dstStore.buildPaths({
-            DerivedPath::Built {
-                .drvPath = drvPath,
-                .outputs = p != outputMap.end() ? StringSet { p->first } : StringSet {},
-            },
-        });
-    } else {
-        dstStore.ensurePath(storePath);
-    }
-}
-
-
 std::map<StorePath, StorePath> copyPaths(
     Store & srcStore,
     Store & dstStore,
     const RealisedPath::Set & paths,
     RepairFlag repair,
     CheckSigsFlag checkSigs,
-    SubstituteFlag substitute,
-    std::function<void(Store &, Store &, const ValidPathInfo &, RepairFlag, CheckSigsFlag)> copyStorePathImpl)
+    SubstituteFlag substitute)
 {
     StorePathSet storePaths;
     std::set<Realisation> toplevelRealisations;
@@ -1103,7 +1069,7 @@
             toplevelRealisations.insert(*realisation);
         }
     }
-    auto pathsMap = copyPaths(srcStore, dstStore, storePaths, repair, checkSigs, substitute, copyStorePathImpl);
+    auto pathsMap = copyPaths(srcStore, dstStore, storePaths, repair, checkSigs, substitute);
 
     ThreadPool pool;
 
@@ -1146,8 +1112,7 @@
     const StorePathSet & storePaths,
     RepairFlag repair,
     CheckSigsFlag checkSigs,
-    SubstituteFlag substitute,
-    std::function<void(Store &, Store &, const ValidPathInfo &, RepairFlag, CheckSigsFlag)> copyStorePathImpl)
+    SubstituteFlag substitute)
 {
     auto valid = dstStore.queryValidPaths(storePaths, substitute);
 
@@ -1207,96 +1172,11 @@
                 {storePathS, srcUri, dstUri});
             PushActivity pact(act.id);
 
-<<<<<<< HEAD
-            auto info = srcStore.queryPathInfo(storePath);
-            info->write(sink, srcStore, 16);
-            srcStore.narFromPath(storePath, sink);
-        }
-    });
-
-    dstStore.addMultipleToStore(*source, repair, checkSigs);
-
-    #if 0
-    std::atomic<size_t> nrDone{0};
-    std::atomic<size_t> nrFailed{0};
-    std::atomic<uint64_t> bytesExpected{0};
-    std::atomic<uint64_t> nrRunning{0};
-
-    auto showProgress = [&]() {
-        act.progress(nrDone, missing.size(), nrRunning, nrFailed);
-    };
-
-    ThreadPool pool;
-
-    processGraph<StorePath>(pool,
-        StorePathSet(missing.begin(), missing.end()),
-
-        [&](const StorePath & storePath) {
-            auto info = srcStore.queryPathInfo(storePath);
-            auto storePathForDst = storePath;
-            if (info->ca && info->references.empty()) {
-                storePathForDst = dstStore.makeFixedOutputPathFromCA(storePath.name(), *info->ca);
-                if (dstStore.storeDir == srcStore.storeDir)
-                    assert(storePathForDst == storePath);
-                if (storePathForDst != storePath)
-                    debug("replaced path '%s' to '%s' for substituter '%s'",
-                        srcStore.printStorePath(storePath),
-                        dstStore.printStorePath(storePathForDst),
-                        dstStore.getUri());
-            }
-            pathsMap.insert_or_assign(storePath, storePathForDst);
-
-            if (dstStore.isValidPath(storePath)) {
-                nrDone++;
-                showProgress();
-                return StorePathSet();
-            }
-
-            bytesExpected += info->narSize;
-            act.setExpected(actCopyPath, bytesExpected);
-
-            return info->references;
-        },
-
-        [&](const StorePath & storePath) {
-            checkInterrupt();
-
-            auto info = srcStore.queryPathInfo(storePath);
-
-            auto storePathForDst = storePath;
-            if (info->ca && info->references.empty()) {
-                storePathForDst = dstStore.makeFixedOutputPathFromCA(storePath.name(), *info->ca);
-                if (dstStore.storeDir == srcStore.storeDir)
-                    assert(storePathForDst == storePath);
-                if (storePathForDst != storePath)
-                    debug("replaced path '%s' to '%s' for substituter '%s'",
-                        srcStore.printStorePath(storePath),
-                        dstStore.printStorePath(storePathForDst),
-                        dstStore.getUri());
-            }
-            pathsMap.insert_or_assign(storePath, storePathForDst);
-
-            if (!dstStore.isValidPath(storePathForDst)) {
-                MaintainCount<decltype(nrRunning)> mc(nrRunning);
-                showProgress();
-                try {
-                    copyStorePathImpl(srcStore, dstStore, *info, repair, checkSigs);
-                } catch (Error &e) {
-                    nrFailed++;
-                    if (!settings.keepGoing)
-                        throw e;
-                    printMsg(lvlError, "could not copy %s: %s", dstStore.printStorePath(storePath), e.what());
-                    showProgress();
-                    return;
-                }
-            }
-=======
             LambdaSink progressSink([&](std::string_view data) {
                 total += data.size();
                 act.progress(total, info->narSize);
             });
             TeeSink tee { sink, progressSink };
->>>>>>> 81dfc2b0
 
             srcStore.narFromPath(missingPath, tee);
         });
