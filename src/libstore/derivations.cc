--- conflicted
+++ resolved
@@ -474,13 +474,8 @@
         throw Error("Regular input-addressed derivations are not yet allowed to depend on CA derivations");
     case DerivationType::CAFixed: {
         std::map<std::string, Hash> outputHashes;
-<<<<<<< HEAD
         for (const auto & i : drv.outputsAndPaths(store)) {
-            auto & dof = std::get<DerivationOutputFixed>(i.second.first.output);
-=======
-        for (const auto & i : drv.outputs) {
-            auto & dof = std::get<DerivationOutputCAFixed>(i.second.output);
->>>>>>> b3e73547
+            auto & dof = std::get<DerivationOutputCAFixed>(i.second.first.output);
             auto hash = hashString(htSHA256, "fixed:out:"
                 + dof.hash.printMethodAlgo() + ":"
                 + dof.hash.hash.to_string(Base16, false) + ":"
