#include "derivations.hh"
#include "store-api.hh"
#include "globals.hh"
#include "util.hh"
#include "split.hh"
#include "worker-protocol.hh"
#include "fs-accessor.hh"
#include <boost/container/small_vector.hpp>

namespace nix {

std::optional<StorePath> DerivationOutput::path(const Store & store, std::string_view drvName, std::string_view outputName) const
{
    return std::visit(overloaded {
        [](const DerivationOutput::InputAddressed & doi) -> std::optional<StorePath> {
            return { doi.path };
        },
        [&](const DerivationOutput::CAFixed & dof) -> std::optional<StorePath> {
            return {
                dof.path(store, drvName, outputName)
            };
        },
        [](const DerivationOutput::CAFloating & dof) -> std::optional<StorePath> {
            return std::nullopt;
        },
        [](const DerivationOutput::Deferred &) -> std::optional<StorePath> {
            return std::nullopt;
        },
        [](const DerivationOutput::Impure &) -> std::optional<StorePath> {
            return std::nullopt;
        },
    }, raw());
}


<<<<<<< HEAD
StorePath DerivationOutput::CAFixed::path(const Store & store, std::string_view drvName, std::string_view outputName) const {
    return store.makeFixedOutputPathFromCA(StorePathDescriptor {
        .name = outputPathName(drvName, outputName),
        .info = ca,
    });
=======
StorePath DerivationOutput::CAFixed::path(const Store & store, std::string_view drvName, std::string_view outputName) const
{
    return store.makeFixedOutputPath(
        outputPathName(drvName, outputName),
        { hash, {} });
>>>>>>> 55caef36
}


bool DerivationType::isCA() const
{
    /* Normally we do the full `std::visit` to make sure we have
       exhaustively handled all variants, but so long as there is a
       variant called `ContentAddressed`, it must be the only one for
       which `isCA` is true for this to make sense!. */
    return std::visit(overloaded {
        [](const InputAddressed & ia) {
            return false;
        },
        [](const ContentAddressed & ca) {
            return true;
        },
        [](const Impure &) {
            return true;
        },
    }, raw());
}

bool DerivationType::isFixed() const
{
    return std::visit(overloaded {
        [](const InputAddressed & ia) {
            return false;
        },
        [](const ContentAddressed & ca) {
            return ca.fixed;
        },
        [](const Impure &) {
            return false;
        },
    }, raw());
}

bool DerivationType::hasKnownOutputPaths() const
{
    return std::visit(overloaded {
        [](const InputAddressed & ia) {
            return !ia.deferred;
        },
        [](const ContentAddressed & ca) {
            return ca.fixed;
        },
        [](const Impure &) {
            return false;
        },
    }, raw());
}


bool DerivationType::isSandboxed() const
{
    return std::visit(overloaded {
        [](const InputAddressed & ia) {
            return true;
        },
        [](const ContentAddressed & ca) {
            return ca.sandboxed;
        },
        [](const Impure &) {
            return false;
        },
    }, raw());
}


bool DerivationType::isPure() const
{
    return std::visit(overloaded {
        [](const InputAddressed & ia) {
            return true;
        },
        [](const ContentAddressed & ca) {
            return true;
        },
        [](const Impure &) {
            return false;
        },
    }, raw());
}


bool BasicDerivation::isBuiltin() const
{
    return builder.substr(0, 8) == "builtin:";
}


StorePath writeDerivation(Store & store,
    const Derivation & drv, RepairFlag repair, bool readOnly)
{
    auto references = drv.inputSrcs;
    for (auto & i : drv.inputDrvs)
        references.insert(i.first);
    /* Note that the outputs of a derivation are *not* references
       (that can be missing (of course) and should not necessarily be
       held during a garbage collection). */
    auto suffix = std::string(drv.name) + drvExtension;
    auto contents = drv.unparse(store, false);
    return readOnly || settings.readOnlyMode
        ? store.computeStorePathForText(suffix, contents, references)
        : store.addTextToStore(suffix, contents, references, repair);
}


/* Read string `s' from stream `str'. */
static void expect(std::istream & str, std::string_view s)
{
    char s2[s.size()];
    str.read(s2, s.size());
    if (std::string(s2, s.size()) != s)
        throw FormatError("expected string '%1%'", s);
}


/* Read a C-style string from stream `str'. */
static std::string parseString(std::istream & str)
{
    std::string res;
    expect(str, "\"");
    int c;
    while ((c = str.get()) != '"')
        if (c == '\\') {
            c = str.get();
            if (c == 'n') res += '\n';
            else if (c == 'r') res += '\r';
            else if (c == 't') res += '\t';
            else res += c;
        }
        else res += c;
    return res;
}

static void validatePath(std::string_view s) {
    if (s.size() == 0 || s[0] != '/')
        throw FormatError("bad path '%1%' in derivation", s);
}

static Path parsePath(std::istream & str)
{
    auto s = parseString(str);
    validatePath(s);
    return s;
}


static bool endOfList(std::istream & str)
{
    if (str.peek() == ',') {
        str.get();
        return false;
    }
    if (str.peek() == ']') {
        str.get();
        return true;
    }
    return false;
}


static StringSet parseStrings(std::istream & str, bool arePaths)
{
    StringSet res;
    while (!endOfList(str))
        res.insert(arePaths ? parsePath(str) : parseString(str));
    return res;
}


static DerivationOutput parseDerivationOutput(const Store & store,
    std::string_view pathS, std::string_view hashAlgo, std::string_view hashS)
{
    if (hashAlgo != "") {
        ContentAddressMethod method = parseContentAddressingPrefix(hashAlgo);
        const auto hashType = parseHashType(hashAlgo);
<<<<<<< HEAD
        if (hashS != "") {
=======
        if (hash == "impure") {
            settings.requireExperimentalFeature(Xp::ImpureDerivations);
            assert(pathS == "");
            return DerivationOutput::Impure {
                .method = std::move(method),
                .hashType = std::move(hashType),
            };
        } else if (hash != "") {
>>>>>>> 55caef36
            validatePath(pathS);
            auto hash = Hash::parseNonSRIUnprefixed(hashS, hashType);
            return DerivationOutput::CAFixed {
                // FIXME non-trivial fixed refs set
                .ca = contentAddressFromMethodHashAndRefs(
                    method, std::move(hash), {}),
            };
        } else {
            settings.requireExperimentalFeature(Xp::CaDerivations);
            assert(pathS == "");
            return DerivationOutput::CAFloating {
                .method = std::move(method),
                .hashType = std::move(hashType),
            };
        }
    } else {
        if (pathS == "") {
            return DerivationOutput::Deferred { };
        }
        validatePath(pathS);
        return DerivationOutput::InputAddressed {
            .path = store.parseStorePath(pathS),
        };
    }
}

static DerivationOutput parseDerivationOutput(const Store & store, std::istringstream & str)
{
    expect(str, ","); const auto pathS = parseString(str);
    expect(str, ","); const auto hashAlgo = parseString(str);
    expect(str, ","); const auto hash = parseString(str);
    expect(str, ")");

    return parseDerivationOutput(store, pathS, hashAlgo, hash);
}


Derivation parseDerivation(const Store & store, std::string && s, std::string_view name)
{
    Derivation drv;
    drv.name = name;

    std::istringstream str(std::move(s));
    expect(str, "Derive([");

    /* Parse the list of outputs. */
    while (!endOfList(str)) {
        expect(str, "("); std::string id = parseString(str);
        auto output = parseDerivationOutput(store, str);
        drv.outputs.emplace(std::move(id), std::move(output));
    }

    /* Parse the list of input derivations. */
    expect(str, ",[");
    while (!endOfList(str)) {
        expect(str, "(");
        Path drvPath = parsePath(str);
        expect(str, ",[");
        drv.inputDrvs.insert_or_assign(store.parseStorePath(drvPath), parseStrings(str, false));
        expect(str, ")");
    }

    expect(str, ",["); drv.inputSrcs = store.parseStorePathSet(parseStrings(str, true));
    expect(str, ","); drv.platform = parseString(str);
    expect(str, ","); drv.builder = parseString(str);

    /* Parse the builder arguments. */
    expect(str, ",[");
    while (!endOfList(str))
        drv.args.push_back(parseString(str));

    /* Parse the environment variables. */
    expect(str, ",[");
    while (!endOfList(str)) {
        expect(str, "("); auto name = parseString(str);
        expect(str, ","); auto value = parseString(str);
        expect(str, ")");
        drv.env[name] = value;
    }

    expect(str, ")");
    return drv;
}


static void printString(std::string & res, std::string_view s)
{
    boost::container::small_vector<char, 64 * 1024> buffer;
    buffer.reserve(s.size() * 2 + 2);
    char * buf = buffer.data();
    char * p = buf;
    *p++ = '"';
    for (auto c : s)
        if (c == '\"' || c == '\\') { *p++ = '\\'; *p++ = c; }
        else if (c == '\n') { *p++ = '\\'; *p++ = 'n'; }
        else if (c == '\r') { *p++ = '\\'; *p++ = 'r'; }
        else if (c == '\t') { *p++ = '\\'; *p++ = 't'; }
        else *p++ = c;
    *p++ = '"';
    res.append(buf, p - buf);
}


static void printUnquotedString(std::string & res, std::string_view s)
{
    res += '"';
    res.append(s);
    res += '"';
}


template<class ForwardIterator>
static void printStrings(std::string & res, ForwardIterator i, ForwardIterator j)
{
    res += '[';
    bool first = true;
    for ( ; i != j; ++i) {
        if (first) first = false; else res += ',';
        printString(res, *i);
    }
    res += ']';
}


template<class ForwardIterator>
static void printUnquotedStrings(std::string & res, ForwardIterator i, ForwardIterator j)
{
    res += '[';
    bool first = true;
    for ( ; i != j; ++i) {
        if (first) first = false; else res += ',';
        printUnquotedString(res, *i);
    }
    res += ']';
}


std::string Derivation::unparse(const Store & store, bool maskOutputs,
    std::map<std::string, StringSet> * actualInputs) const
{
    std::string s;
    s.reserve(65536);
    s += "Derive([";

    bool first = true;
    for (auto & i : outputs) {
        if (first) first = false; else s += ',';
        s += '('; printUnquotedString(s, i.first);
        std::visit(overloaded {
            [&](const DerivationOutput::InputAddressed & doi) {
                s += ','; printUnquotedString(s, maskOutputs ? "" : store.printStorePath(doi.path));
                s += ','; printUnquotedString(s, "");
                s += ','; printUnquotedString(s, "");
            },
            [&](const DerivationOutput::CAFixed & dof) {
                s += ','; printUnquotedString(s, maskOutputs ? "" : store.printStorePath(dof.path(store, name, i.first)));
                s += ','; printUnquotedString(s, printMethodAlgo(dof.ca));
                s += ','; printUnquotedString(s, getContentAddressHash(dof.ca).to_string(Base16, false));
            },
            [&](const DerivationOutput::CAFloating & dof) {
                s += ','; printUnquotedString(s, "");
                s += ','; printUnquotedString(s, makeContentAddressingPrefix(dof.method) + printHashType(dof.hashType));
                s += ','; printUnquotedString(s, "");
            },
            [&](const DerivationOutput::Deferred &) {
                s += ','; printUnquotedString(s, "");
                s += ','; printUnquotedString(s, "");
                s += ','; printUnquotedString(s, "");
            },
            [&](const DerivationOutputImpure & doi) {
                // FIXME
                s += ','; printUnquotedString(s, "");
                s += ','; printUnquotedString(s, makeFileIngestionPrefix(doi.method) + printHashType(doi.hashType));
                s += ','; printUnquotedString(s, "impure");
            }
        }, i.second.raw());
        s += ')';
    }

    s += "],[";
    first = true;
    if (actualInputs) {
        for (auto & i : *actualInputs) {
            if (first) first = false; else s += ',';
            s += '('; printUnquotedString(s, i.first);
            s += ','; printUnquotedStrings(s, i.second.begin(), i.second.end());
            s += ')';
        }
    } else {
        for (auto & i : inputDrvs) {
            if (first) first = false; else s += ',';
            s += '('; printUnquotedString(s, store.printStorePath(i.first));
            s += ','; printUnquotedStrings(s, i.second.begin(), i.second.end());
            s += ')';
        }
    }

    s += "],";
    auto paths = store.printStorePathSet(inputSrcs); // FIXME: slow
    printUnquotedStrings(s, paths.begin(), paths.end());

    s += ','; printUnquotedString(s, platform);
    s += ','; printString(s, builder);
    s += ','; printStrings(s, args.begin(), args.end());

    s += ",[";
    first = true;
    for (auto & i : env) {
        if (first) first = false; else s += ',';
        s += '('; printString(s, i.first);
        s += ','; printString(s, maskOutputs && outputs.count(i.first) ? "" : i.second);
        s += ')';
    }

    s += "])";

    return s;
}


// FIXME: remove
bool isDerivation(const std::string & fileName)
{
    return hasSuffix(fileName, drvExtension);
}


std::string outputPathName(std::string_view drvName, std::string_view outputName) {
    std::string res { drvName };
    if (outputName != "out") {
        res += "-";
        res += outputName;
    }
    return res;
}


DerivationType BasicDerivation::type() const
{
    std::set<std::string_view>
        inputAddressedOutputs,
        fixedCAOutputs,
        floatingCAOutputs,
        deferredIAOutputs,
        impureOutputs;
    std::optional<HashType> floatingHashType;

    for (auto & i : outputs) {
        std::visit(overloaded {
            [&](const DerivationOutput::InputAddressed &) {
               inputAddressedOutputs.insert(i.first);
            },
            [&](const DerivationOutput::CAFixed &) {
                fixedCAOutputs.insert(i.first);
            },
            [&](const DerivationOutput::CAFloating & dof) {
                floatingCAOutputs.insert(i.first);
                if (!floatingHashType) {
                    floatingHashType = dof.hashType;
                } else {
                    if (*floatingHashType != dof.hashType)
                        throw Error("all floating outputs must use the same hash type");
                }
            },
            [&](const DerivationOutput::Deferred &) {
                deferredIAOutputs.insert(i.first);
            },
            [&](const DerivationOutput::Impure &) {
                impureOutputs.insert(i.first);
            },
        }, i.second.raw());
    }

    if (inputAddressedOutputs.empty()
        && fixedCAOutputs.empty()
        && floatingCAOutputs.empty()
        && deferredIAOutputs.empty()
        && impureOutputs.empty())
        throw Error("must have at least one output");

    if (!inputAddressedOutputs.empty()
        && fixedCAOutputs.empty()
        && floatingCAOutputs.empty()
        && deferredIAOutputs.empty()
        && impureOutputs.empty())
        return DerivationType::InputAddressed {
            .deferred = false,
        };

    if (inputAddressedOutputs.empty()
        && !fixedCAOutputs.empty()
        && floatingCAOutputs.empty()
        && deferredIAOutputs.empty()
        && impureOutputs.empty())
    {
        if (fixedCAOutputs.size() > 1)
            // FIXME: Experimental feature?
            throw Error("only one fixed output is allowed for now");
        if (*fixedCAOutputs.begin() != "out")
            throw Error("single fixed output must be named \"out\"");
        return DerivationType::ContentAddressed {
            .sandboxed = false,
            .fixed = true,
        };
    }

    if (inputAddressedOutputs.empty()
        && fixedCAOutputs.empty()
        && !floatingCAOutputs.empty()
        && deferredIAOutputs.empty()
        && impureOutputs.empty())
        return DerivationType::ContentAddressed {
            .sandboxed = true,
            .fixed = false,
        };

    if (inputAddressedOutputs.empty()
        && fixedCAOutputs.empty()
        && floatingCAOutputs.empty()
        && !deferredIAOutputs.empty()
        && impureOutputs.empty())
        return DerivationType::InputAddressed {
            .deferred = true,
        };

    if (inputAddressedOutputs.empty()
        && fixedCAOutputs.empty()
        && floatingCAOutputs.empty()
        && deferredIAOutputs.empty()
        && !impureOutputs.empty())
        return DerivationType::Impure { };

    throw Error("can't mix derivation output types");
}


Sync<DrvHashes> drvHashes;

/* pathDerivationModulo and hashDerivationModulo are mutually recursive
 */

/* Look up the derivation by value and memoize the
   `hashDerivationModulo` call.
 */
static const DrvHash pathDerivationModulo(Store & store, const StorePath & drvPath)
{
    {
        auto hashes = drvHashes.lock();
        auto h = hashes->find(drvPath);
        if (h != hashes->end()) {
            return h->second;
        }
    }
    auto h = hashDerivationModulo(
        store,
        store.readInvalidDerivation(drvPath),
        false);
    // Cache it
    drvHashes.lock()->insert_or_assign(drvPath, h);
    return h;
}

/* See the header for interface details. These are the implementation details.

   For fixed-output derivations, each hash in the map is not the
   corresponding output's content hash, but a hash of that hash along
   with other constant data. The key point is that the value is a pure
   function of the output's contents, and there are no preimage attacks
   either spoofing an output's contents for a derivation, or
   spoofing a derivation for an output's contents.

   For regular derivations, it looks up each subderivation from its hash
   and recurs. If the subderivation is also regular, it simply
   substitutes the derivation path with its hash. If the subderivation
   is fixed-output, however, it takes each output hash and pretends it
   is a derivation hash producing a single "out" output. This is so we
   don't leak the provenance of fixed outputs, reducing pointless cache
   misses as the build itself won't know this.
 */
DrvHash hashDerivationModulo(Store & store, const Derivation & drv, bool maskOutputs)
{
    auto type = drv.type();

    /* Return a fixed hash for fixed-output derivations. */
    if (type.isFixed()) {
        std::map<std::string, Hash> outputHashes;
        for (const auto & i : drv.outputs) {
            auto & dof = std::get<DerivationOutput::CAFixed>(i.second.raw());
            auto hash = hashString(htSHA256, "fixed:out:"
                + printMethodAlgo(dof.ca) + ":"
                + getContentAddressHash(dof.ca).to_string(Base16, false) + ":"
                + store.printStorePath(dof.path(store, drv.name, i.first)));
            outputHashes.insert_or_assign(i.first, std::move(hash));
        }
        return DrvHash {
            .hashes = outputHashes,
            .kind = DrvHash::Kind::Regular,
        };
    }

    if (!type.isPure()) {
        std::map<std::string, Hash> outputHashes;
        for (const auto & [outputName, _] : drv.outputs)
            outputHashes.insert_or_assign(outputName, impureOutputHash);
        return DrvHash {
            .hashes = outputHashes,
            .kind = DrvHash::Kind::Deferred,
        };
    }

    auto kind = std::visit(overloaded {
        [](const DerivationType::InputAddressed & ia) {
            /* This might be a "pesimistically" deferred output, so we don't
               "taint" the kind yet. */
            return DrvHash::Kind::Regular;
        },
        [](const DerivationType::ContentAddressed & ca) {
            return ca.fixed
                ? DrvHash::Kind::Regular
                : DrvHash::Kind::Deferred;
        },
        [](const DerivationType::Impure &) -> DrvHash::Kind {
            assert(false);
        }
    }, drv.type().raw());

    std::map<std::string, StringSet> inputs2;
    for (auto & [drvPath, inputOutputs0] : drv.inputDrvs) {
        // Avoid lambda capture restriction with standard / Clang
        auto & inputOutputs = inputOutputs0;
        const auto & res = pathDerivationModulo(store, drvPath);
        if (res.kind == DrvHash::Kind::Deferred)
            kind = DrvHash::Kind::Deferred;
        for (auto & outputName : inputOutputs) {
            const auto h = res.hashes.at(outputName);
            inputs2[h.to_string(Base16, false)].insert(outputName);
        }
    }

    auto hash = hashString(htSHA256, drv.unparse(store, maskOutputs, &inputs2));

    std::map<std::string, Hash> outputHashes;
    for (const auto & [outputName, _] : drv.outputs) {
        outputHashes.insert_or_assign(outputName, hash);
    }

    return DrvHash {
        .hashes = outputHashes,
        .kind = kind,
    };
}


std::map<std::string, Hash> staticOutputHashes(Store & store, const Derivation & drv)
{
    return hashDerivationModulo(store, drv, true).hashes;
}


bool wantOutput(const std::string & output, const std::set<std::string> & wanted)
{
    return wanted.empty() || wanted.find(output) != wanted.end();
}


static DerivationOutput readDerivationOutput(Source & in, const Store & store)
{
    const auto pathS = readString(in);
    const auto hashAlgo = readString(in);
    const auto hash = readString(in);

    return parseDerivationOutput(store, pathS, hashAlgo, hash);
}

StringSet BasicDerivation::outputNames() const
{
    StringSet names;
    for (auto & i : outputs)
        names.insert(i.first);
    return names;
}

DerivationOutputsAndOptPaths BasicDerivation::outputsAndOptPaths(const Store & store) const
{
    DerivationOutputsAndOptPaths outsAndOptPaths;
    for (auto output : outputs)
        outsAndOptPaths.insert(std::make_pair(
            output.first,
            std::make_pair(output.second, output.second.path(store, name, output.first))
            )
        );
    return outsAndOptPaths;
}

std::string_view BasicDerivation::nameFromPath(const StorePath & drvPath)
{
    auto nameWithSuffix = drvPath.name();
    constexpr std::string_view extension = ".drv";
    assert(hasSuffix(nameWithSuffix, extension));
    nameWithSuffix.remove_suffix(extension.size());
    return nameWithSuffix;
}


Source & readDerivation(Source & in, const Store & store, BasicDerivation & drv, std::string_view name)
{
    drv.name = name;

    drv.outputs.clear();
    auto nr = readNum<size_t>(in);
    for (size_t n = 0; n < nr; n++) {
        auto name = readString(in);
        auto output = readDerivationOutput(in, store);
        drv.outputs.emplace(std::move(name), std::move(output));
    }

    drv.inputSrcs = worker_proto::read(store, in, Phantom<StorePathSet> {});
    in >> drv.platform >> drv.builder;
    drv.args = readStrings<Strings>(in);

    nr = readNum<size_t>(in);
    for (size_t n = 0; n < nr; n++) {
        auto key = readString(in);
        auto value = readString(in);
        drv.env[key] = value;
    }

    return in;
}


void writeDerivation(Sink & out, const Store & store, const BasicDerivation & drv)
{
    out << drv.outputs.size();
    for (auto & i : drv.outputs) {
        out << i.first;
        std::visit(overloaded {
            [&](const DerivationOutput::InputAddressed & doi) {
                out << store.printStorePath(doi.path)
                    << ""
                    << "";
            },
            [&](const DerivationOutput::CAFixed & dof) {
                out << store.printStorePath(dof.path(store, drv.name, i.first))
                    << printMethodAlgo(dof.ca)
                    << getContentAddressHash(dof.ca).to_string(Base16, false);
            },
            [&](const DerivationOutput::CAFloating & dof) {
                out << ""
                    << (makeContentAddressingPrefix(dof.method) + printHashType(dof.hashType))
                    << "";
            },
            [&](const DerivationOutput::Deferred &) {
                out << ""
                    << ""
                    << "";
            },
            [&](const DerivationOutput::Impure & doi) {
                out << ""
                    << (makeFileIngestionPrefix(doi.method) + printHashType(doi.hashType))
                    << "impure";
            },
        }, i.second.raw());
    }
    worker_proto::write(store, out, drv.inputSrcs);
    out << drv.platform << drv.builder << drv.args;
    out << drv.env.size();
    for (auto & i : drv.env)
        out << i.first << i.second;
}


std::string hashPlaceholder(const std::string_view outputName)
{
    // FIXME: memoize?
    return "/" + hashString(htSHA256, concatStrings("nix-output:", outputName)).to_string(Base32, false);
}

std::string downstreamPlaceholder(const Store & store, const StorePath & drvPath, std::string_view outputName)
{
    auto drvNameWithExtension = drvPath.name();
    auto drvName = drvNameWithExtension.substr(0, drvNameWithExtension.size() - 4);
    auto clearText = "nix-upstream-output:" + std::string { drvPath.hashPart() } + ":" + outputPathName(drvName, outputName);
    return "/" + hashString(htSHA256, clearText).to_string(Base32, false);
}


static void rewriteDerivation(Store & store, BasicDerivation & drv, const StringMap & rewrites)
{
    for (auto & rewrite : rewrites) {
        debug("rewriting %s as %s", rewrite.first, rewrite.second);
    }

    drv.builder = rewriteStrings(drv.builder, rewrites);
    for (auto & arg : drv.args) {
        arg = rewriteStrings(arg, rewrites);
    }

    StringPairs newEnv;
    for (auto & envVar : drv.env) {
        auto envName = rewriteStrings(envVar.first, rewrites);
        auto envValue = rewriteStrings(envVar.second, rewrites);
        newEnv.emplace(envName, envValue);
    }
    drv.env = newEnv;

    auto hashModulo = hashDerivationModulo(store, Derivation(drv), true);
    for (auto & [outputName, output] : drv.outputs) {
        if (std::holds_alternative<DerivationOutput::Deferred>(output.raw())) {
            auto & h = hashModulo.hashes.at(outputName);
            auto outPath = store.makeOutputPath(outputName, h, drv.name);
            drv.env[outputName] = store.printStorePath(outPath);
            output = DerivationOutput::InputAddressed {
                .path = std::move(outPath),
            };
        }
    }

}

std::optional<BasicDerivation> Derivation::tryResolve(Store & store) const
{
    std::map<std::pair<StorePath, std::string>, StorePath> inputDrvOutputs;

    for (auto & input : inputDrvs)
        for (auto & [outputName, outputPath] : store.queryPartialDerivationOutputMap(input.first))
            if (outputPath)
                inputDrvOutputs.insert_or_assign({input.first, outputName}, *outputPath);

    return tryResolve(store, inputDrvOutputs);
}

std::optional<BasicDerivation> Derivation::tryResolve(
    Store & store,
    const std::map<std::pair<StorePath, std::string>, StorePath> & inputDrvOutputs) const
{
    BasicDerivation resolved { *this };

    // Input paths that we'll want to rewrite in the derivation
    StringMap inputRewrites;

    for (auto & [inputDrv, inputOutputs] : inputDrvs) {
        for (auto & outputName : inputOutputs) {
            if (auto actualPath = get(inputDrvOutputs, { inputDrv, outputName })) {
                inputRewrites.emplace(
                    downstreamPlaceholder(store, inputDrv, outputName),
                    store.printStorePath(*actualPath));
                resolved.inputSrcs.insert(*actualPath);
            } else {
                warn("output '%s' of input '%s' missing, aborting the resolving",
                    outputName,
                    store.printStorePath(inputDrv));
                return {};
            }
        }
    }

    rewriteDerivation(store, resolved, inputRewrites);

    return resolved;
}

const Hash impureOutputHash = hashString(htSHA256, "impure");

}<|MERGE_RESOLUTION|>--- conflicted
+++ resolved
@@ -33,19 +33,12 @@
 }
 
 
-<<<<<<< HEAD
-StorePath DerivationOutput::CAFixed::path(const Store & store, std::string_view drvName, std::string_view outputName) const {
+StorePath DerivationOutput::CAFixed::path(const Store & store, std::string_view drvName, std::string_view outputName) const
+{
     return store.makeFixedOutputPathFromCA(StorePathDescriptor {
         .name = outputPathName(drvName, outputName),
         .info = ca,
     });
-=======
-StorePath DerivationOutput::CAFixed::path(const Store & store, std::string_view drvName, std::string_view outputName) const
-{
-    return store.makeFixedOutputPath(
-        outputPathName(drvName, outputName),
-        { hash, {} });
->>>>>>> 55caef36
 }
 
 
@@ -224,18 +217,14 @@
     if (hashAlgo != "") {
         ContentAddressMethod method = parseContentAddressingPrefix(hashAlgo);
         const auto hashType = parseHashType(hashAlgo);
-<<<<<<< HEAD
-        if (hashS != "") {
-=======
-        if (hash == "impure") {
+        if (hashS == "impure") {
             settings.requireExperimentalFeature(Xp::ImpureDerivations);
             assert(pathS == "");
             return DerivationOutput::Impure {
                 .method = std::move(method),
                 .hashType = std::move(hashType),
             };
-        } else if (hash != "") {
->>>>>>> 55caef36
+        } else if (hashS != "") {
             validatePath(pathS);
             auto hash = Hash::parseNonSRIUnprefixed(hashS, hashType);
             return DerivationOutput::CAFixed {
@@ -408,7 +397,7 @@
             [&](const DerivationOutputImpure & doi) {
                 // FIXME
                 s += ','; printUnquotedString(s, "");
-                s += ','; printUnquotedString(s, makeFileIngestionPrefix(doi.method) + printHashType(doi.hashType));
+                s += ','; printUnquotedString(s, makeContentAddressingPrefix(doi.method) + printHashType(doi.hashType));
                 s += ','; printUnquotedString(s, "impure");
             }
         }, i.second.raw());
@@ -795,7 +784,7 @@
             },
             [&](const DerivationOutput::Impure & doi) {
                 out << ""
-                    << (makeFileIngestionPrefix(doi.method) + printHashType(doi.hashType))
+                    << (makeContentAddressingPrefix(doi.method) + printHashType(doi.hashType))
                     << "impure";
             },
         }, i.second.raw());
