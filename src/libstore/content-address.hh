--- conflicted
+++ resolved
@@ -7,7 +7,6 @@
 
 namespace nix {
 
-<<<<<<< HEAD
 /*
  * Content addressing method
  */
@@ -15,13 +14,19 @@
 /* We only have one way to hash text with references, so this is a single-value
    type, mainly useful with std::variant.
 */
+
+/**
+ * The single way we can serialize "text" file system objects.
+ *
+ * Somewhat obscure, used by \ref Derivation derivations and
+ * `builtins.toFile` currently.
+ */
 struct TextHashMethod : std::monostate { };
 
-=======
-/**
- * An enumeration of the ways we can serialize file system objects.
- */
->>>>>>> 06d87b95
+/**
+ * An enumeration of the main ways we can serialize file system
+ * objects.
+ */
 enum struct FileIngestionMethod : uint8_t {
     /**
      * Flat-file hashing. Directly ingest the contents of a single file
@@ -34,21 +39,26 @@
     Recursive = true
 };
 
-<<<<<<< HEAD
 struct FixedOutputHashMethod {
   FileIngestionMethod fileIngestionMethod;
   HashType hashType;
 };
 
-/* Compute the prefix to the hash algorithm which indicates how the files were
-   ingested. */
+/**
+ * Compute the prefix to the hash algorithm which indicates how the
+ * files were ingested.
+ */
 std::string makeFileIngestionPrefix(FileIngestionMethod m);
 
 
-/* Just the type of a content address. Combine with the hash itself, and we
-   have a `ContentAddress` as defined below. Combine that, in turn, with info
-   on references, and we have `ContentAddressWithReferences`, as defined
-   further below. */
+/**
+ * An enumeration of all the ways we can serialize file system objects.
+ *
+ * Just the type of a content address. Combine with the hash itself, and
+ * we have a `ContentAddress` as defined below. Combine that, in turn,
+ * with info on references, and we have `ContentAddressWithReferences`,
+ * as defined further below.
+ */
 typedef std::variant<
     TextHashMethod,
     FixedOutputHashMethod
@@ -62,12 +72,10 @@
  * Mini content address
  */
 
-=======
 /**
  * Somewhat obscure, used by \ref Derivation derivations and
  * `builtins.toFile` currently.
  */
->>>>>>> 06d87b95
 struct TextHash {
     /**
      * Hash of the contents of the text/file.
@@ -78,7 +86,7 @@
 };
 
 /**
- * For path computed by makeFixedOutputPath.
+ * Used by most store objects that are content-addressed.
  */
 struct FixedOutputHash {
     /**
@@ -112,21 +120,10 @@
     FixedOutputHash
 > ContentAddress;
 
-<<<<<<< HEAD
-=======
-/**
- * Compute the prefix to the hash algorithm which indicates how the
- * files were ingested.
- */
-std::string makeFileIngestionPrefix(const FileIngestionMethod m);
-
 /**
  * Compute the content-addressability assertion (ValidPathInfo::ca) for
  * paths created by Store::makeFixedOutputPath() / Store::addToStore().
  */
-std::string makeFixedOutputCA(FileIngestionMethod method, const Hash & hash);
-
->>>>>>> 06d87b95
 std::string renderContentAddress(ContentAddress ca);
 
 std::string renderContentAddress(std::optional<ContentAddress> ca);
@@ -138,21 +135,38 @@
 Hash getContentAddressHash(const ContentAddress & ca);
 
 
-/*
- * References set
- */
-
+/**
+ * A set of references to other store objects.
+ *
+ * References to other store objects are tracked with store paths, self
+ * references however are tracked with a boolean.
+ */
 struct StoreReferences {
+    /**
+     * References to other store objects
+     */
     StorePathSet others;
+
+    /**
+     * Reference to this store object
+     */
     bool self = false;
 
+    /**
+     * @return true iff no references, i.e. others is empty and self is
+     * false.
+     */
     bool empty() const;
+
+    /**
+     * Returns the numbers of references, i.e. the size of others + 1
+     * iff self is true.
+     */
     size_t size() const;
 
     GENERATE_CMP(StoreReferences, me->self, me->others);
 };
 
-<<<<<<< HEAD
 /*
  * Full content address
  *
@@ -162,36 +176,39 @@
 // This matches the additional info that we need for makeTextPath
 struct TextInfo {
     TextHash hash;
-    // References for the paths, self references disallowed
+    /**
+     * References to other store objects only; self references
+     * disallowed
+     */
     StorePathSet references;
 
     GENERATE_CMP(TextInfo, me->hash, me->references);
 };
-=======
-/**
- * Ways of content addressing but not a complete ContentAddress.
- *
- * A ContentAddress without a Hash.
- */
-typedef std::variant<
-    TextHashMethod,
-    FixedOutputHashMethod
-  > ContentAddressMethod;
->>>>>>> 06d87b95
 
 struct FixedOutputInfo {
     FixedOutputHash hash;
-    // References for the paths
+    /**
+     * References to other store objects or this one.
+     */
     StoreReferences references;
 
     GENERATE_CMP(FixedOutputInfo, me->hash, me->references);
 };
 
+/**
+ * Ways of content addressing but not a complete ContentAddress.
+ *
+ * A ContentAddress without a Hash.
+ */
 typedef std::variant<
     TextInfo,
     FixedOutputInfo
 > ContentAddressWithReferences;
 
+/**
+ * Create a ContentAddressWithReferences from a mere ContentAddress, by
+ * assuming no references in all cases.
+ */
 ContentAddressWithReferences caWithoutRefs(const ContentAddress &);
 
 }