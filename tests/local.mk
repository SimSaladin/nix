nix_tests = \
  hash.sh lang.sh add.sh simple.sh dependencies.sh \
  config.sh \
  gc.sh \
  gc-concurrent.sh \
  gc-auto.sh \
  referrers.sh user-envs.sh logging.sh nix-build.sh misc.sh fixed.sh \
  gc-runtime.sh check-refs.sh filter-source.sh \
  local-store.sh remote-store.sh export.sh export-graph.sh \
  timeout.sh secure-drv-outputs.sh nix-channel.sh \
  multiple-outputs.sh import-derivation.sh fetchurl.sh optimise-store.sh \
  binary-cache.sh \
  binary-cache-build-remote.sh \
  nix-profile.sh repair.sh dump-db.sh case-hack.sh \
  check-reqs.sh pass-as-file.sh tarball.sh restricted.sh \
  placeholders.sh nix-shell.sh \
  linux-sandbox.sh \
  build-dry.sh \
  build-remote-input-addressed.sh \
  build-remote-content-addressed-floating.sh \
  ssh-relay.sh \
  nar-access.sh \
  structured-attrs.sh \
  fetchGit.sh \
  fetchGitRefs.sh \
  fetchGitSubmodules.sh \
  fetchMercurial.sh \
  signing.sh \
  shell.sh \
  brotli.sh \
  pure-eval.sh \
  check.sh \
  plugins.sh \
  search.sh \
  nix-copy-ssh.sh \
  post-hook.sh \
  function-trace.sh \
  recursive.sh \
  describe-stores.sh \
  flakes.sh \
  content-addressed.sh \
<<<<<<< HEAD
  text-hashed-output.sh \
=======
  nix-copy-content-addressed.sh \
>>>>>>> f0ad29ac
  build.sh \
  compute-levels.sh
  # parallel.sh

install-tests += $(foreach x, $(nix_tests), tests/$(x))

tests-environment = NIX_REMOTE= $(bash) -e

clean-files += $(d)/common.sh $(d)/config.nix

test-deps += tests/common.sh tests/config.nix tests/plugins/libplugintest.$(SO_EXT)<|MERGE_RESOLUTION|>--- conflicted
+++ resolved
@@ -39,11 +39,8 @@
   describe-stores.sh \
   flakes.sh \
   content-addressed.sh \
-<<<<<<< HEAD
+  nix-copy-content-addressed.sh \
   text-hashed-output.sh \
-=======
-  nix-copy-content-addressed.sh \
->>>>>>> f0ad29ac
   build.sh \
   compute-levels.sh
   # parallel.sh
