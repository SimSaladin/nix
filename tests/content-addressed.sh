--- conflicted
+++ resolved
@@ -2,34 +2,23 @@
 
 source common.sh
 
-<<<<<<< HEAD
-drv=$(nix-instantiate --experimental-features ca-derivations ./content-addressed.nix -A root --arg seed 1)
+drv=$(nix-instantiate --experimental-features ca-derivations ./content-addressed.nix -A rootCA --arg seed 1)
 nix --experimental-features 'nix-command ca-derivations' show-derivation --derivation "$drv" --arg seed 1
 
 testDerivation () {
     local derivationPath=$1
     local commonArgs=("--experimental-features" "ca-derivations" "./content-addressed.nix" "-A" "$derivationPath" "--no-out-link")
-    local out1=$(nix-build "${commonArgs[@]}" --arg seed 1)
-    local out2=$(nix-build "${commonArgs[@]}" --arg seed 2 "${extraArgs[@]}")
-    test $out1 == $out2
+    local out1 out2
+    out1=$(set -e; nix-build "${commonArgs[@]}" --arg seed 1)
+    out2=$(nix-build "${commonArgs[@]}" --arg seed 2 "${secondSeedArgs[@]}")
+    test "$out1" == "$out2"
 }
-=======
-clearStore
-clearCache
 
-export REMOTE_STORE=file://$cacheDir
-
-drv=$(nix-instantiate --experimental-features ca-derivations ./content-addressed.nix -A rootCA --arg seed 1)
-nix --experimental-features 'nix-command ca-derivations' show-derivation --derivation "$drv" --arg seed 1
-
-commonArgs=("--experimental-features" "ca-derivations" "./content-addressed.nix" "-A" "rootCA" "--no-out-link")
-out1=$(nix-build "${commonArgs[@]}" ./content-addressed.nix --arg seed 1)
-out2=$(nix-build "${commonArgs[@]}" ./content-addressed.nix --arg seed 2)
->>>>>>> 145915eb
-
-testDerivation root
+testDerivation rootCA
 # The seed only changes the root derivation, and not it's output, so the
 # dependent derivations should only need to be built once.
-extaArgs=(-j0)
-testDerivation dependent
-testDerivation transitivelyDependent+secondSeedArgs=(-j0)
+# Don't directly build depenentCA, that way we'll make sure we dodn't rely on
+# dependent derivations always being already built.
+#testDerivation dependentCA
+testDerivation transitivelyDependentCA