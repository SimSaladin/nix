--- conflicted
+++ resolved
@@ -254,10 +254,7 @@
   </varlistentry>
 
 
-<<<<<<< HEAD
-  <varlistentry xml:id="conf-extra-substituters"><term><literal>extra-substituters</literal></term>
-=======
-  <varlistentry><term><literal>extra-platforms</literal></term>
+  <varlistentry xml:id="conf-extra-platforms"><term><literal>extra-platforms</literal></term>
 
     <listitem><para>Platforms other than the native one which
     this machine is capable of building for. This can be useful for
@@ -276,8 +273,7 @@
   </varlistentry>
 
 
-  <varlistentry><term><literal>extra-substituters</literal></term>
->>>>>>> 639c1666
+  <varlistentry xml:id="conf-extra-substituters"><term><literal>extra-substituters</literal></term>
 
     <listitem><para>Additional binary caches appended to those
     specified in <option>substituters</option>.  When used by
