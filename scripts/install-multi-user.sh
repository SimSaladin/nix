#!/usr/bin/env bash

set -eu
set -o pipefail

# Sourced from:
# - https://github.com/LnL7/nix-darwin/blob/8c29d0985d74b4a990238497c47a2542a5616b3c/bootstrap.sh
# - https://gist.github.com/expipiplus1/e571ce88c608a1e83547c918591b149f/ac504c6c1b96e65505fbda437a28ce563408ecb0
# - https://github.com/NixOS/nixos-org-configurations/blob/a122f418797713d519aadf02e677fce0dc1cb446/delft/scripts/nix-mac-installer.sh
# - https://github.com/matthewbauer/macNixOS/blob/f6045394f9153edea417be90c216788e754feaba/install-macNixOS.sh
# - https://gist.github.com/LnL7/9717bd6cdcb30b086fd7f2093e5f8494/86b26f852ce563e973acd30f796a9a416248c34a
#
# however tracking which bits came from which would be impossible.

readonly ESC='\033[0m'
readonly BOLD='\033[1m'
readonly BLUE='\033[34m'
readonly BLUE_UL='\033[4;34m'
readonly GREEN='\033[32m'
readonly GREEN_UL='\033[4;32m'
readonly RED='\033[31m'

# installer allows overriding build user count to speed up installation
# as creating each user takes non-trivial amount of time on macos
readonly NIX_USER_COUNT=${NIX_USER_COUNT:-32}
readonly NIX_BUILD_GROUP_NAME="nixbld"
<<<<<<< HEAD
<<<<<<< HEAD
# darwin installer needs to override these
NIX_FIRST_BUILD_UID="${NIX_FIRST_BUILD_UID:-30001}"
NIX_BUILD_USER_NAME_TEMPLATE="nixbld%d"
=======
# each system specific installer must set these:
#   NIX_FIRST_BUILD_UID
#   NIX_BUILD_GROUP_ID
#   NIX_BUILD_USER_NAME_TEMPLATE
>>>>>>> 75567423f (install-darwin: move nixbld gid to match first UID)
=======
# each system specific installer must set these:
#   NIX_FIRST_BUILD_UID
#   NIX_BUILD_USER_NAME_TEMPLATE
>>>>>>> 25aea813
# Please don't change this. We don't support it, because the
# default shell profile that comes with Nix doesn't support it.
readonly NIX_ROOT="/nix"
readonly NIX_EXTRA_CONF=${NIX_EXTRA_CONF:-}

readonly PROFILE_TARGETS=("/etc/bashrc" "/etc/profile.d/nix.sh" "/etc/zshrc" "/etc/bash.bashrc" "/etc/zsh/zshrc")
readonly PROFILE_BACKUP_SUFFIX=".backup-before-nix"
readonly PROFILE_NIX_FILE="$NIX_ROOT/var/nix/profiles/default/etc/profile.d/nix-daemon.sh"

# Fish has different syntax than zsh/bash, treat it separate
readonly PROFILE_FISH_SUFFIX="conf.d/nix.fish"
readonly PROFILE_FISH_PREFIXES=(
    # each of these are common values of $__fish_sysconf_dir,
    # under which Fish will look for a file named
    # $PROFILE_FISH_SUFFIX.
    "/etc/fish"              # standard
    "/usr/local/etc/fish"    # their installer .pkg for macOS
    "/opt/homebrew/etc/fish" # homebrew
    "/opt/local/etc/fish"    # macports
)
readonly PROFILE_NIX_FILE_FISH="$NIX_ROOT/var/nix/profiles/default/etc/profile.d/nix-daemon.fish"

readonly NIX_INSTALLED_NIX="@nix@"
readonly NIX_INSTALLED_CACERT="@cacert@"
#readonly NIX_INSTALLED_NIX="/nix/store/j8dbv5w6jl34caywh2ygdy88knx1mdf7-nix-2.3.6"
#readonly NIX_INSTALLED_CACERT="/nix/store/7dxhzymvy330i28ii676fl1pqwcahv2f-nss-cacert-3.49.2"
readonly EXTRACTED_NIX_PATH="$(dirname "$0")"

readonly ROOT_HOME=~root

if [ -t 0 ] && [ -z "${NIX_INSTALLER_YES:-}" ]; then
    readonly IS_HEADLESS='no'
else
    readonly IS_HEADLESS='yes'
fi

headless() {
    if [ "$IS_HEADLESS" = "yes" ]; then
        return 0
    else
        return 1
    fi
}

is_root() {
    if [ "$EUID" -eq 0 ]; then
        return 0
    else
        return 1
    fi
}

is_os_linux() {
    if [ "$(uname -s)" = "Linux" ]; then
        return 0
    else
        return 1
    fi
}

is_os_darwin() {
    if [ "$(uname -s)" = "Darwin" ]; then
        return 0
    else
        return 1
    fi
}

contact_us() {
    echo "You can open an issue at"
    echo "https://github.com/NixOS/nix/issues/new?labels=installer&template=installer.md"
    echo ""
    echo "Or get in touch with the community: https://nixos.org/community"
}
get_help() {
    echo "We'd love to help if you need it."
    echo ""
    contact_us
}

uninstall_directions() {
    subheader "Uninstalling nix:"
    local step=0

    if poly_service_installed_check; then
        step=$((step + 1))
        poly_service_uninstall_directions "$step"
    fi

    for profile_target in "${PROFILE_TARGETS[@]}"; do
        if [ -e "$profile_target" ] && [ -e "$profile_target$PROFILE_BACKUP_SUFFIX" ]; then
            step=$((step + 1))
            cat <<EOF
$step. Restore $profile_target$PROFILE_BACKUP_SUFFIX back to $profile_target

  sudo mv $profile_target$PROFILE_BACKUP_SUFFIX $profile_target

(after this one, you may need to re-open any terminals that were
opened while it existed.)

EOF
        fi
    done

    step=$((step + 1))
    cat <<EOF
$step. Delete the files Nix added to your system:

  sudo rm -rf "/etc/nix" "$NIX_ROOT" "$ROOT_HOME/.nix-profile" "$ROOT_HOME/.nix-defexpr" "$ROOT_HOME/.nix-channels" "$ROOT_HOME/.local/state/nix" "$ROOT_HOME/.cache/nix" "$HOME/.nix-profile" "$HOME/.nix-defexpr" "$HOME/.nix-channels" "$HOME/.local/state/nix" "$HOME/.cache/nix"

and that is it.

EOF
}

nix_user_for_core() {
    printf "$NIX_BUILD_USER_NAME_TEMPLATE" "$1"
}

nix_uid_for_core() {
    echo $((NIX_FIRST_BUILD_UID + $1 - 1))
}

_textout() {
    echo -en "$1"
    shift
    if [ "$*" = "" ]; then
        cat
    else
        echo "$@"
    fi
    echo -en "$ESC"
}

header() {
    follow="---------------------------------------------------------"
    header=$(echo "---- $* $follow$follow$follow" | head -c 80)
    echo ""
    _textout "$BLUE" "$header"
}

warningheader() {
    follow="---------------------------------------------------------"
    header=$(echo "---- $* $follow$follow$follow" | head -c 80)
    echo ""
    _textout "$RED" "$header"
}

subheader() {
    echo ""
    _textout "$BLUE_UL" "$*"
}

row() {
    printf "$BOLD%s$ESC:\\t%s\\n" "$1" "$2"
}

task() {
    echo ""
    ok "~~> $1"
}

bold() {
    echo "$BOLD$*$ESC"
}

ok() {
    _textout "$GREEN" "$@"
}

warning() {
    warningheader "warning!"
    cat
    echo ""
}

failure() {
    header "oh no!"
    _textout "$RED" "$@"
    echo ""
    _textout "$RED" "$(get_help)"
    trap finish_cleanup EXIT
    exit 1
}

ui_confirm() {
    _textout "$GREEN$GREEN_UL" "$1"

    if headless; then
        echo "No TTY, assuming you would say yes :)"
        return 0
    fi

    local prompt="[y/n] "
    echo -n "$prompt"
    while read -r y; do
        if [ "$y" = "y" ]; then
            echo ""
            return 0
        elif [ "$y" = "n" ]; then
            echo ""
            return 1
        else
            _textout "$RED" "Sorry, I didn't understand. I can only understand answers of y or n"
            echo -n "$prompt"
        fi
    done
    echo ""
    return 1
}

printf -v _UNCHANGED_GRP_FMT "%b" $'\033[2m%='"$ESC" # "dim"
# bold+invert+red and bold+invert+green just for the +/- below
# red/green foreground for rest of the line
printf -v _OLD_LINE_FMT "%b" $'\033[1;7;31m-'"$ESC ${RED}%L${ESC}"
printf -v _NEW_LINE_FMT "%b" $'\033[1;7;32m+'"$ESC ${GREEN}%L${ESC}"

_diff() {
    # macOS Ventura doesn't ship with GNU diff. Print similar output except
    # without +/- markers or dimming
    if diff --version | grep -q "Apple diff"; then
        printf -v CHANGED_GROUP_FORMAT "%b" "${GREEN}%>${RED}%<${ESC}"
        diff --changed-group-format="$CHANGED_GROUP_FORMAT" "$@"
    else
    # simple colorized diff comatible w/ pre `--color` versions
        diff --unchanged-group-format="$_UNCHANGED_GRP_FMT" --old-line-format="$_OLD_LINE_FMT" --new-line-format="$_NEW_LINE_FMT" --unchanged-line-format="  %L" "$@"
    fi
}

confirm_rm() {
    local path="$1"
    if ui_confirm "Can I remove $path?"; then
        _sudo "to remove $path" rm "$path"
    fi
}

confirm_edit() {
    local path="$1"
    local edit_path="$2"
    cat <<EOF

Nix isn't the only thing in $path,
but I think I know how to edit it out.
Here's the diff:
EOF

    # could technically test the diff, but caller should do it
    _diff "$path" "$edit_path"
    if ui_confirm "Does the change above look right?"; then
        _sudo "remove nix from $path" cp "$edit_path" "$path"
    fi
}

_SERIOUS_BUSINESS="${RED}%s:${ESC} "
password_confirm() {
    local do_something_consequential="$1"
    if ui_confirm "Can I $do_something_consequential?"; then
        # shellcheck disable=SC2059
        sudo -kv --prompt="$(printf "${_SERIOUS_BUSINESS}" "Enter your password to $do_something_consequential")"
    else
        return 1
    fi
}

# Support accumulating reminders over the course of a run and showing
# them at the end. An example where this helps: the installer changes
# something, but it won't work without a reboot. If you tell the user
# when you do it, they may miss it in the stream. The value of the
# setting isn't enough to decide whether to message because you only
# need to message if you *changed* it.

# reminders stored in array delimited by empty entry; if ! headless,
# user is asked to confirm after each delimiter.
_reminders=()
((_remind_num=1))

remind() {
    # (( arithmetic expression ))
    if (( _remind_num > 1 )); then
        header "Reminders"
        for line in "${_reminders[@]}"; do
            echo "$line"
            if ! headless && [ "${#line}" = 0 ]; then
                if read -r -p "Press enter/return to acknowledge."; then
                    printf $'\033[A\33[2K\r'
                fi
            fi
        done
    fi
}

reminder() {
    printf -v label "${BLUE}[ %d ]${ESC}" "$_remind_num"
    _reminders+=("$label")
    if [[ "$*" = "" ]]; then
        while read -r line; do
            _reminders+=("$line")
        done
    else
        # this expands each arg to an array entry (and each entry will
        # ultimately be a separate line in the output)
        _reminders+=("$@")
    fi
    _reminders+=("")
    ((_remind_num++))
}

__sudo() {
    local expl="$1"
    local cmd="$2"
    shift
    header "sudo execution"

    echo "I am executing:"
    echo ""
    printf "    $ sudo %s\\n" "$cmd"
    echo ""
    echo "$expl"
    echo ""

    return 0
}

_sudo() {
    local expl="$1"
    shift
    if ! headless || is_root; then
        __sudo "$expl" "$*" >&2
    fi

    if is_root; then
        env "$@"
    else
        sudo "$@"
    fi
}

# Ensure that $TMPDIR exists if defined.
if [[ -n "${TMPDIR:-}" ]] && [[ ! -d "${TMPDIR:-}" ]]; then
    mkdir -m 0700 -p "${TMPDIR:-}"
fi

readonly SCRATCH=$(mktemp -d)
finish_cleanup() {
    rm -rf "$SCRATCH"
}

finish_fail() {
    finish_cleanup

    failure <<EOF
Oh no, something went wrong. If you can take all the output and open
an issue, we'd love to fix the problem so nobody else has this issue.

:(
EOF
}
trap finish_fail EXIT

finish_success() {
    ok "Alright! We're done!"

    cat <<EOF
Try it! Open a new terminal, and type:
$(poly_extra_try_me_commands)
  $ nix-shell -p nix-info --run "nix-info -m"

Thank you for using this installer. If you have any feedback or need
help, don't hesitate:

$(contact_us)
EOF
    remind
    finish_cleanup
}

finish_uninstall_success() {
    ok "Alright! Nix should be removed!"

    cat <<EOF
If you spot anything this uninstaller missed or have feedback,
don't hesitate:

$(contact_us)
EOF
    remind
    finish_cleanup
}

remove_nix_artifacts() {
    failure "Not implemented yet"
}

cure_artifacts() {
    poly_cure_artifacts
    # remove_nix_artifacts (LATER)
}

validate_starting_assumptions() {
    task "Checking for artifacts of previous installs"
    cat <<EOF
Before I try to install, I'll check for signs Nix already is or has
been installed on this system.
EOF
    if type nix-env 2> /dev/null >&2; then
        warning <<EOF
Nix already appears to be installed. This installer may run into issues.
If an error occurs, try manually uninstalling, then rerunning this script.

$(uninstall_directions)
EOF
    fi

    # TODO: I think it would be good for this step to accumulate more
    #       knowledge of older obsolete artifacts, if there are any.
    #       We could issue a "reminder" here that the user might want
    #       to clean them up?

    for profile_target in "${PROFILE_TARGETS[@]}"; do
        # TODO: I think it would be good to accumulate a list of all
        #       of the copies so that people don't hit this 2 or 3x in
        #       a row for different files.
        if [ -e "$profile_target$PROFILE_BACKUP_SUFFIX" ]; then
            # this backup process first released in Nix 2.1

            if diff -q "$profile_target$PROFILE_BACKUP_SUFFIX" "$profile_target" > /dev/null; then
                # a backup file for the rc-file exist, but they are identical,
                # so we can safely ignore it and overwrite it with the same
                # content later
                continue
            fi

            failure <<EOF
I back up shell profile/rc scripts before I add Nix to them.
I need to back up $profile_target to $profile_target$PROFILE_BACKUP_SUFFIX,
but the latter already exists.

Here's how to clean up the old backup file:

1. Back up (copy) $profile_target and $profile_target$PROFILE_BACKUP_SUFFIX
   to another location, just in case.

2. Ensure $profile_target$PROFILE_BACKUP_SUFFIX does not have anything
   Nix-related in it. If it does, something is probably quite
   wrong. Please open an issue or get in touch immediately.

3. Once you confirm $profile_target is backed up and
   $profile_target$PROFILE_BACKUP_SUFFIX doesn't mention Nix, run:
   mv $profile_target$PROFILE_BACKUP_SUFFIX $profile_target
EOF
        fi
    done

    if is_os_linux && [ ! -e /run/systemd/system ]; then
        warning <<EOF
We did not detect systemd on your system. With a multi-user install
without systemd you will have to manually configure your init system to
launch the Nix daemon after installation.
EOF
        if ! ui_confirm "Do you want to proceed with a multi-user installation?"; then
            failure <<EOF
You have aborted the installation.
EOF
        fi
    fi
}

setup_report() {
    header "Nix config report"
    row "        Temp Dir" "$SCRATCH"
    row "        Nix Root" "$NIX_ROOT"
    row "     Build Users" "$NIX_USER_COUNT"
    row "  Build Group ID" "$NIX_BUILD_GROUP_ID"
    row "Build Group Name" "$NIX_BUILD_GROUP_NAME"
    if [ "${ALLOW_PREEXISTING_INSTALLATION:-}" != "" ]; then
        row "Preexisting Install" "Allowed"
    fi

    subheader "build users:"

    row "    Username" "UID"
    for i in $(seq 1 "$NIX_USER_COUNT"); do
        row "     $(nix_user_for_core "$i")" "$(nix_uid_for_core "$i")"
    done
    echo ""
}

create_build_group() {
    local primary_group_id

    task "Setting up the build group $NIX_BUILD_GROUP_NAME"
    if ! poly_group_exists "$NIX_BUILD_GROUP_NAME"; then
        poly_create_build_group
        row "            Created" "Yes"
    else
        primary_group_id=$(poly_group_id_get "$NIX_BUILD_GROUP_NAME")
        if [ "$primary_group_id" -ne "$NIX_BUILD_GROUP_ID" ]; then
            failure <<EOF
It seems the build group $NIX_BUILD_GROUP_NAME already exists, but
with the UID $primary_group_id. This script can't really handle
that right now, so I'm going to give up.

You can export NIX_BUILD_GROUP_ID=$primary_group_id and re-run.
EOF
        else
            row "            Exists" "Yes"
        fi
    fi
}

create_build_user_for_core() {
    local coreid
    local username
    local uid

    coreid="$1"
    username=$(nix_user_for_core "$coreid")
    uid=$(nix_uid_for_core "$coreid")

    task "Setting up the build user $username"

    if ! poly_user_exists "$username"; then
        poly_create_build_user "$username" "$uid" "$coreid"
        row "           Created" "Yes"
    else
        actual_uid=$(poly_user_id_get "$username")
        if [ "$actual_uid" != "$uid" ]; then
            failure <<EOF
It seems the build user $username already exists, but with the UID
with the UID '$actual_uid'. This script can't really handle that right
now, so I'm going to give up.

If you already created the users and you know they start from
$actual_uid and go up from there, you can edit this script and change
NIX_FIRST_BUILD_UID near the top of the file to $actual_uid and try
again.
EOF
        else
            row "            Exists" "Yes"
        fi
    fi

    if [ "$(poly_user_hidden_get "$username")" = "1" ]; then
        row "            Hidden" "Yes"
    else
        poly_user_hidden_set "$username"
        row "            Hidden" "Yes"
    fi

    if [ "$(poly_user_home_get "$username")" = "/var/empty" ]; then
        row "    Home Directory" "/var/empty"
    else
        poly_user_home_set "$username" "/var/empty"
        row "    Home Directory" "/var/empty"
    fi

    # We use grep instead of an equality check because it is difficult
    # to extract _just_ the user's note, instead it is prefixed with
    # some plist junk. This was causing the user note to always be set,
    # even if there was no reason for it.
    if poly_user_note_get "$username" | grep -q "Nix build user $coreid"; then
        row "              Note" "Nix build user $coreid"
    else
        poly_user_note_set "$username" "Nix build user $coreid"
        row "              Note" "Nix build user $coreid"
    fi

    if [ "$(poly_user_shell_get "$username")" = "/sbin/nologin" ]; then
        row "   Logins Disabled" "Yes"
    else
        poly_user_shell_set "$username" "/sbin/nologin"
        row "   Logins Disabled" "Yes"
    fi

    if poly_user_in_group_check "$username" "$NIX_BUILD_GROUP_NAME"; then
        row "  Member of $NIX_BUILD_GROUP_NAME" "Yes"
    else
        poly_user_in_group_set "$username" "$NIX_BUILD_GROUP_NAME"
        row "  Member of $NIX_BUILD_GROUP_NAME" "Yes"
    fi

    if [ "$(poly_user_primary_group_get "$username")" = "$NIX_BUILD_GROUP_ID" ]; then
        row "    PrimaryGroupID" "$NIX_BUILD_GROUP_ID"
    else
        poly_user_primary_group_set "$username" "$NIX_BUILD_GROUP_ID"
        row "    PrimaryGroupID" "$NIX_BUILD_GROUP_ID"
    fi
}

create_build_users() {
    for i in $(seq 1 "$NIX_USER_COUNT"); do
        create_build_user_for_core "$i"
    done
}

create_directories() {
    # FIXME: remove all of this because it duplicates LocalStore::LocalStore().
    task "Setting up the basic directory structure"
    if [ -d "$NIX_ROOT" ]; then
        # if /nix already exists, take ownership
        #
        # Caution: notes below are macOS-y
        # This is a bit of a goldilocks zone for taking ownership
        # if there are already files on the volume; the volume is
        # now mounted, but we haven't added a bunch of new files

        # this is probably a bit slow; I've been seeing 3.3-4s even
        # when promptly installed over a fresh single-user install.
        # In case anyone's aware of a shortcut.
        # `|| true`: .Trashes errors w/o full disk perm

        # rumor per #4488 that macOS 11.2 may not have
        # sbin on path, and that's where chown is, but
        # since this bit is cross-platform:
        # - first try with `command -vp` to try and find
        #   chown in the usual places
        #   * to work around some sort of deficiency in
        #     `command -p` in macOS bash 3.2, we also add
        #     PATH="$(getconf PATH 2>/dev/null)". As long as
        #     getconf is found, this should set a sane PATH
        #     which `command -p` in bash 3.2 appears to use.
        #     A bash with a properly-working `command -p`
        #     should ignore this hard-set PATH in favor of
        #     whatever it obtains internally. See
        #     github.com/NixOS/nix/issues/5768
        # - fall back on `command -v` which would find
        #   any chown on path
        # if we don't find one, the command is already
        # hiding behind || true, and the general state
        # should be one the user can repair once they
        # figure out where chown is...
        local get_chr_own="$(PATH="$(getconf PATH 2>/dev/null)" command -vp chown)"
        if [[ -z "$get_chr_own" ]]; then
            get_chr_own="$(command -v chown)"
        fi

        if [[ -z "$get_chr_own" ]]; then
            reminder <<EOF
I wanted to take root ownership of existing Nix store files,
but I couldn't locate 'chown'. (You may need to fix your PATH.)
To manually change file ownership, you can run:
    sudo chown -R 'root:$NIX_BUILD_GROUP_NAME' '$NIX_ROOT'
EOF
        else
            _sudo "to take root ownership of existing Nix store files" \
                  "$get_chr_own" -R "root:$NIX_BUILD_GROUP_NAME" "$NIX_ROOT" || true
        fi
    fi
    _sudo "to make the basic directory structure of Nix (part 1)" \
          install -dv -m 0755 /nix /nix/var /nix/var/log /nix/var/log/nix /nix/var/log/nix/drvs /nix/var/nix{,/db,/gcroots,/profiles,/temproots,/userpool,/daemon-socket} /nix/var/nix/{gcroots,profiles}/per-user

    _sudo "to make the basic directory structure of Nix (part 2)" \
          install -dv -g "$NIX_BUILD_GROUP_NAME" -m 1775 /nix/store

    _sudo "to place the default nix daemon configuration (part 1)" \
          install -dv -m 0555 /etc/nix
}

place_channel_configuration() {
    if [ -z "${NIX_INSTALLER_NO_CHANNEL_ADD:-}" ]; then
        echo "https://nixos.org/channels/nixpkgs-unstable nixpkgs" > "$SCRATCH/.nix-channels"
        _sudo "to set up the default system channel (part 1)" \
            install -m 0664 "$SCRATCH/.nix-channels" "$ROOT_HOME/.nix-channels"
    fi
}

check_selinux() {
    if command -v getenforce > /dev/null 2>&1; then
        if [ "$(getenforce)" = "Enforcing" ]; then
            failure <<EOF
Nix does not work with selinux enabled yet!
see https://github.com/NixOS/nix/issues/2374
EOF
        fi
    fi
}

check_required_system_specific_settings() {
    if [ -z "${NIX_FIRST_BUILD_UID+x}" ] || [ -z "${NIX_BUILD_USER_NAME_TEMPLATE+x}" ]; then
        failure "Internal error: System specific installer for $(uname) ($1) does not export required settings."
    fi
}

welcome_to_nix() {
    local -r NIX_UID_RANGES="${NIX_FIRST_BUILD_UID}..$((NIX_FIRST_BUILD_UID + NIX_USER_COUNT - 1))"
    local -r RANGE_TEXT=$(echo -ne "${BLUE}(uids [${NIX_UID_RANGES}])${ESC}")
    local -r GROUP_TEXT=$(echo -ne "${BLUE}(gid ${NIX_BUILD_GROUP_ID})${ESC}")

    ok "Welcome to the Multi-User Nix Installation"

    cat <<EOF

This installation tool will set up your computer with the Nix package
manager. This will happen in a few stages:

1. Make sure your computer doesn't already have Nix. If it does, I
   will show you instructions on how to clean up your old install.

2. Show you what I am going to install and where. Then I will ask
   if you are ready to continue.

3. Create the system users ${RANGE_TEXT} and groups ${GROUP_TEXT}
   that the Nix daemon uses to run builds. To create system users
   in a different range, exit and run this tool again with
   NIX_FIRST_BUILD_UID set.

4. Perform the basic installation of the Nix files daemon.

5. Configure your shell to import special Nix Profile files, so you
   can use Nix.

6. Start the Nix daemon.

EOF

    if ui_confirm "Would you like to see a more detailed list of what I will do?"; then
        cat <<EOF

I will:

 - make sure your computer doesn't already have Nix files
   (if it does, I will tell you how to clean them up.)
 - create local users (see the list above for the users I'll make)
 - create a local group ($NIX_BUILD_GROUP_NAME)
 - install Nix in to $NIX_ROOT
 - create a configuration file in /etc/nix
 - set up the "default profile" by creating some Nix-related files in
   $ROOT_HOME
EOF
        for profile_target in "${PROFILE_TARGETS[@]}"; do
            if [ -e "$profile_target" ]; then
                cat <<EOF
 - back up $profile_target to $profile_target$PROFILE_BACKUP_SUFFIX
 - update $profile_target to include some Nix configuration
EOF
            fi
        done
        poly_service_setup_note
        if ! ui_confirm "Ready to continue?"; then
            failure <<EOF
Okay, maybe you would like to talk to the team.
EOF
        fi
    fi
}

chat_about_sudo() {
    header "let's talk about sudo"

    if headless; then
        cat <<EOF
This script is going to call sudo a lot. Normally, it would show you
exactly what commands it is running and why. However, the script is
run in a headless fashion, like this:

  $ curl -L https://nixos.org/nix/install | sh

or maybe in a CI pipeline. Because of that, I'm going to skip the
verbose output in the interest of brevity.

If you would like to
see the output, try like this:

  $ curl -L -o install-nix https://nixos.org/nix/install
  $ sh ./install-nix

EOF
        return 0
    fi

    cat <<EOF
This script is going to call sudo a lot. Every time I do, it'll
output exactly what it'll do, and why.

Just like this:
EOF

    __sudo "to demonstrate how our sudo prompts look" \
           echo "this is a sudo prompt"

    cat <<EOF

This might look scary, but everything can be undone by running just a
few commands. I used to ask you to confirm each time sudo ran, but it
was too many times. Instead, I'll just ask you this one time:

EOF
    if ui_confirm "Can I use sudo?"; then
        ok "Yay! Thanks! Let's get going!"
    else
        failure <<EOF
That is okay, but I can't install.
EOF
    fi
}

install_from_extracted_nix() {
    task "Installing Nix"
    (
        cd "$EXTRACTED_NIX_PATH"

        _sudo "to copy the basic Nix files to the new store at $NIX_ROOT/store" \
              cp -RPp ./store/* "$NIX_ROOT/store/"

        _sudo "to make the new store non-writable at $NIX_ROOT/store" \
              chmod -R ugo-w "$NIX_ROOT/store/"

        if [ -d "$NIX_INSTALLED_NIX" ]; then
            echo "      Alright! We have our first nix at $NIX_INSTALLED_NIX"
        else
            failure <<EOF
Something went wrong, and I didn't find Nix installed at
$NIX_INSTALLED_NIX.
EOF
        fi

        _sudo "to load data for the first time in to the Nix Database" \
              HOME="$ROOT_HOME" "$NIX_INSTALLED_NIX/bin/nix-store" --load-db < ./.reginfo

        echo "      Just finished getting the nix database ready."
    )
}

shell_source_lines() {
    cat <<EOF

# Nix
if [ -e '$PROFILE_NIX_FILE' ]; then
  . '$PROFILE_NIX_FILE'
fi
# End Nix

EOF
}

# Fish has differing syntax
fish_source_lines() {
    cat <<EOF

# Nix
if test -e '$PROFILE_NIX_FILE_FISH'
  . '$PROFILE_NIX_FILE_FISH'
end
# End Nix

EOF
}

configure_shell_profile() {
    task "Setting up shell profiles: ${PROFILE_TARGETS[*]}"
    for profile_target in "${PROFILE_TARGETS[@]}"; do
        if [ -e "$profile_target" ]; then
            _sudo "to back up your current $profile_target to $profile_target$PROFILE_BACKUP_SUFFIX" \
                  cp "$profile_target" "$profile_target$PROFILE_BACKUP_SUFFIX"
        else
            # try to create the file if its directory exists
            target_dir="$(dirname "$profile_target")"
            if [ -d "$target_dir" ]; then
                _sudo "to create a stub $profile_target which will be updated" \
                    touch "$profile_target"
            fi
        fi

        if [ -e "$profile_target" ]; then
            shell_source_lines \
                | _sudo "extend your $profile_target with nix-daemon settings" \
                        tee -a "$profile_target"
        fi
    done

    task "Setting up shell profiles for Fish with ${PROFILE_FISH_SUFFIX} inside ${PROFILE_FISH_PREFIXES[*]}"
    for fish_prefix in "${PROFILE_FISH_PREFIXES[@]}"; do
        if [ ! -d "$fish_prefix" ]; then
            # this specific prefix (ie: /etc/fish) is very likely to exist
            # if Fish is installed with this sysconfdir.
            continue
        fi

        profile_target="${fish_prefix}/${PROFILE_FISH_SUFFIX}"
        conf_dir=$(dirname "$profile_target")
        if [ ! -d "$conf_dir" ]; then
            _sudo "create $conf_dir for our Fish hook" \
                mkdir "$conf_dir"
        fi

        fish_source_lines \
            | _sudo "write nix-daemon settings to $profile_target" \
                    tee "$profile_target"
    done

    # TODO: should we suggest '. $PROFILE_NIX_FILE'? It would get them on
    # their way less disruptively, but a counter-argument is that they won't
    # immediately notice if something didn't get set up right?
    reminder "Nix won't work in active shell sessions until you restart them."
}

cert_in_store() {
    # in a subshell
    # - change into the cert-file dir
    # - get the phyiscal pwd
    # and test if this path is in the Nix store
    [[ "$(cd -- "$(dirname "$NIX_SSL_CERT_FILE")" && exec pwd -P)" == "$NIX_ROOT/store/"* ]]
}

setup_default_profile() {
    task "Setting up the default profile"
    _sudo "to install a bootstrapping Nix in to the default profile" \
          HOME="$ROOT_HOME" "$NIX_INSTALLED_NIX/bin/nix-env" -i "$NIX_INSTALLED_NIX"

    if [ -z "${NIX_SSL_CERT_FILE:-}" ] || ! [ -f "${NIX_SSL_CERT_FILE:-}" ] || cert_in_store; then
        _sudo "to install a bootstrapping SSL certificate just for Nix in to the default profile" \
              HOME="$ROOT_HOME" "$NIX_INSTALLED_NIX/bin/nix-env" -i "$NIX_INSTALLED_CACERT"
        export NIX_SSL_CERT_FILE=/nix/var/nix/profiles/default/etc/ssl/certs/ca-bundle.crt
    fi

    if [ -z "${NIX_INSTALLER_NO_CHANNEL_ADD:-}" ]; then
        # Have to explicitly pass NIX_SSL_CERT_FILE as part of the sudo call,
        # otherwise it will be lost in environments where sudo doesn't pass
        # all the environment variables by default.
        if ! _sudo "to update the default channel in the default profile" \
            HOME="$ROOT_HOME" NIX_SSL_CERT_FILE="$NIX_SSL_CERT_FILE" "$NIX_INSTALLED_NIX/bin/nix-channel" --update nixpkgs; then
            reminder <<EOF
I had trouble fetching the nixpkgs channel (are you offline?)
To try again later, run: sudo -i nix-channel --update nixpkgs
EOF
        fi
    fi
}


place_nix_configuration() {
    cat <<EOF > "$SCRATCH/nix.conf"
$NIX_EXTRA_CONF
build-users-group = $NIX_BUILD_GROUP_NAME
EOF
    _sudo "to place the default nix daemon configuration (part 2)" \
          install -m 0664 "$SCRATCH/nix.conf" /etc/nix/nix.conf
}


main() {
    check_selinux

    if is_os_darwin; then
        # shellcheck source=./install-darwin-multi-user.sh
        . "$EXTRACTED_NIX_PATH/install-darwin-multi-user.sh"
        check_required_system_specific_settings "install-darwin-multi-user.sh"
    elif is_os_linux; then
        # shellcheck source=./install-systemd-multi-user.sh
        . "$EXTRACTED_NIX_PATH/install-systemd-multi-user.sh" # most of this works on non-systemd distros also
        check_required_system_specific_settings "install-systemd-multi-user.sh"
    else
        failure "Sorry, I don't know what to do on $(uname)"
    fi


    welcome_to_nix

    if ! is_root; then
        chat_about_sudo
    fi

    cure_artifacts
    # TODO: there's a tension between cure and validate. I moved the
    # the sudo/root check out of validate to the head of this func.
    # Cure is *intended* to subsume the validate-and-abort approach,
    # so it may eventually obsolete it.
    validate_starting_assumptions

    setup_report

    if ! ui_confirm "Ready to continue?"; then
        ok "Alright, no changes have been made :)"
        get_help
        trap finish_cleanup EXIT
        exit 1
    fi

    poly_prepare_to_install

    create_build_group
    create_build_users
    create_directories
    place_channel_configuration
    install_from_extracted_nix

    configure_shell_profile

    set +eu
    # shellcheck disable=SC1091
    . /etc/profile
    set -eu

    setup_default_profile
    place_nix_configuration

    poly_configure_nix_daemon_service

    trap finish_success EXIT
}

# set an empty initial arg for bare invocations in case we need to
# disambiguate someone directly invoking this later.
if [ "${#@}" = 0 ]; then
    set ""
fi

# ACTION for override
case "${1-}" in
    # uninstall)
    #     shift
    #     uninstall "$@";;
    # install == same as the no-arg condition for now (but, explicit)
    ""|install)
        main;;
    *) # holding space for future options (like uninstall + install?)
        failure "install-multi-user: invalid argument";;
esac<|MERGE_RESOLUTION|>--- conflicted
+++ resolved
@@ -24,22 +24,10 @@
 # as creating each user takes non-trivial amount of time on macos
 readonly NIX_USER_COUNT=${NIX_USER_COUNT:-32}
 readonly NIX_BUILD_GROUP_NAME="nixbld"
-<<<<<<< HEAD
-<<<<<<< HEAD
-# darwin installer needs to override these
-NIX_FIRST_BUILD_UID="${NIX_FIRST_BUILD_UID:-30001}"
-NIX_BUILD_USER_NAME_TEMPLATE="nixbld%d"
-=======
 # each system specific installer must set these:
 #   NIX_FIRST_BUILD_UID
 #   NIX_BUILD_GROUP_ID
 #   NIX_BUILD_USER_NAME_TEMPLATE
->>>>>>> 75567423f (install-darwin: move nixbld gid to match first UID)
-=======
-# each system specific installer must set these:
-#   NIX_FIRST_BUILD_UID
-#   NIX_BUILD_USER_NAME_TEMPLATE
->>>>>>> 25aea813
 # Please don't change this. We don't support it, because the
 # default shell profile that comes with Nix doesn't support it.
 readonly NIX_ROOT="/nix"
